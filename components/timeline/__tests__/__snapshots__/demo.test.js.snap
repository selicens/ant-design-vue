// Jest Snapshot v1, https://goo.gl/fbAQLP

exports[`renders ./components/timeline/demo/alternate.md correctly 1`] = `
<ul class="ant-timeline ant-timeline-alternate">
  <li class="ant-timeline-item ant-timeline-item-left">
    <div class="ant-timeline-item-tail"></div>
    <div class="ant-timeline-item-head ant-timeline-item-head-blue"></div>
    <div class="ant-timeline-item-content">Create a services site 2015-09-01</div>
  </li>
  <li class="ant-timeline-item ant-timeline-item-right">
    <div class="ant-timeline-item-tail"></div>
    <div class="ant-timeline-item-head ant-timeline-item-head-green"></div>
    <div class="ant-timeline-item-content">Solve initial network problems 2015-09-01</div>
  </li>
  <li class="ant-timeline-item ant-timeline-item-left">
    <div class="ant-timeline-item-tail"></div>
<<<<<<< HEAD
    <div class="ant-timeline-item-head ant-timeline-item-head-custom ant-timeline-item-head-blue"><i slot="dot" aria-label="icon: clock-circle-o" class="anticon anticon-clock-circle-o" style="font-size: 16px;"><svg viewBox="64 64 896 896" data-icon="clock-circle" width="1em" height="1em" fill="currentColor" aria-hidden="true" class="">
=======
    <div class="ant-timeline-item-head ant-timeline-item-head-custom ant-timeline-item-head-blue"><i class="anticon anticon-clock-circle-o" style="font-size: 16px;"><svg viewBox="64 64 896 896" data-icon="clock-circle" width="1em" height="1em" fill="currentColor" aria-hidden="true" focusable="false" class="">
>>>>>>> 6d1a385f
          <path d="M512 64C264.6 64 64 264.6 64 512s200.6 448 448 448 448-200.6 448-448S759.4 64 512 64zm0 820c-205.4 0-372-166.6-372-372s166.6-372 372-372 372 166.6 372 372-166.6 372-372 372z"></path>
          <path d="M686.7 638.6L544.1 535.5V288c0-4.4-3.6-8-8-8H488c-4.4 0-8 3.6-8 8v275.4c0 2.6 1.2 5 3.3 6.5l165.4 120.6c3.6 2.6 8.6 1.8 11.2-1.7l28.6-39c2.6-3.7 1.8-8.7-1.8-11.2z"></path>
        </svg></i></div>
    <div class="ant-timeline-item-content">
      Sed ut perspiciatis unde omnis iste natus error sit voluptatem accusantium doloremque laudantium, totam rem aperiam, eaque ipsa quae ab illo inventore veritatis et quasi architecto beatae vitae dicta sunt explicabo.
    </div>
  </li>
  <li class="ant-timeline-item ant-timeline-item-right">
    <div class="ant-timeline-item-tail"></div>
    <div class="ant-timeline-item-head ant-timeline-item-head-red"></div>
    <div class="ant-timeline-item-content">Network problems being solved 2015-09-01</div>
  </li>
  <li class="ant-timeline-item ant-timeline-item-left">
    <div class="ant-timeline-item-tail"></div>
    <div class="ant-timeline-item-head ant-timeline-item-head-blue"></div>
    <div class="ant-timeline-item-content">Create a services site 2015-09-01</div>
  </li>
  <li class="ant-timeline-item ant-timeline-item-last ant-timeline-item-right">
    <div class="ant-timeline-item-tail"></div>
<<<<<<< HEAD
    <div class="ant-timeline-item-head ant-timeline-item-head-custom ant-timeline-item-head-blue"><i slot="dot" aria-label="icon: clock-circle-o" class="anticon anticon-clock-circle-o" style="font-size: 16px;"><svg viewBox="64 64 896 896" data-icon="clock-circle" width="1em" height="1em" fill="currentColor" aria-hidden="true" class="">
=======
    <div class="ant-timeline-item-head ant-timeline-item-head-custom ant-timeline-item-head-blue"><i class="anticon anticon-clock-circle-o" style="font-size: 16px;"><svg viewBox="64 64 896 896" data-icon="clock-circle" width="1em" height="1em" fill="currentColor" aria-hidden="true" focusable="false" class="">
>>>>>>> 6d1a385f
          <path d="M512 64C264.6 64 64 264.6 64 512s200.6 448 448 448 448-200.6 448-448S759.4 64 512 64zm0 820c-205.4 0-372-166.6-372-372s166.6-372 372-372 372 166.6 372 372-166.6 372-372 372z"></path>
          <path d="M686.7 638.6L544.1 535.5V288c0-4.4-3.6-8-8-8H488c-4.4 0-8 3.6-8 8v275.4c0 2.6 1.2 5 3.3 6.5l165.4 120.6c3.6 2.6 8.6 1.8 11.2-1.7l28.6-39c2.6-3.7 1.8-8.7-1.8-11.2z"></path>
        </svg></i></div>
    <div class="ant-timeline-item-content">
      Technical testing 2015-09-01
    </div>
  </li>
</ul>
`;

exports[`renders ./components/timeline/demo/basic.md correctly 1`] = `
<ul class="ant-timeline">
  <li class="ant-timeline-item">
    <div class="ant-timeline-item-tail"></div>
    <div class="ant-timeline-item-head ant-timeline-item-head-blue"></div>
    <div class="ant-timeline-item-content">Create a services site 2015-09-01</div>
  </li>
  <li class="ant-timeline-item">
    <div class="ant-timeline-item-tail"></div>
    <div class="ant-timeline-item-head ant-timeline-item-head-blue"></div>
    <div class="ant-timeline-item-content">Solve initial network problems 2015-09-01</div>
  </li>
  <li class="ant-timeline-item">
    <div class="ant-timeline-item-tail"></div>
    <div class="ant-timeline-item-head ant-timeline-item-head-blue"></div>
    <div class="ant-timeline-item-content">Technical testing 2015-09-01</div>
  </li>
  <li class="ant-timeline-item ant-timeline-item-last">
    <div class="ant-timeline-item-tail"></div>
    <div class="ant-timeline-item-head ant-timeline-item-head-blue"></div>
    <div class="ant-timeline-item-content">Network problems being solved 2015-09-01</div>
  </li>
</ul>
`;

exports[`renders ./components/timeline/demo/color.md correctly 1`] = `
<ul class="ant-timeline">
  <li class="ant-timeline-item">
    <div class="ant-timeline-item-tail"></div>
    <div class="ant-timeline-item-head ant-timeline-item-head-green"></div>
    <div class="ant-timeline-item-content">Create a services site 2015-09-01</div>
  </li>
  <li class="ant-timeline-item">
    <div class="ant-timeline-item-tail"></div>
    <div class="ant-timeline-item-head ant-timeline-item-head-green"></div>
    <div class="ant-timeline-item-content">Create a services site 2015-09-01</div>
  </li>
  <li class="ant-timeline-item">
    <div class="ant-timeline-item-tail"></div>
    <div class="ant-timeline-item-head ant-timeline-item-head-red"></div>
    <div class="ant-timeline-item-content">
      <p>Solve initial network problems 1</p>
      <p>Solve initial network problems 2</p>
      <p>Solve initial network problems 3 2015-09-01</p>
    </div>
  </li>
  <li class="ant-timeline-item ant-timeline-item-last">
    <div class="ant-timeline-item-tail"></div>
    <div class="ant-timeline-item-head ant-timeline-item-head-blue"></div>
    <div class="ant-timeline-item-content">
      <p>Technical testing 1</p>
      <p>Technical testing 2</p>
      <p>Technical testing 3 2015-09-01</p>
    </div>
  </li>
</ul>
`;

exports[`renders ./components/timeline/demo/custom.md correctly 1`] = `
<ul class="ant-timeline">
  <li class="ant-timeline-item">
    <div class="ant-timeline-item-tail"></div>
    <div class="ant-timeline-item-head ant-timeline-item-head-blue"></div>
    <div class="ant-timeline-item-content">Create a services site 2015-09-01</div>
  </li>
  <li class="ant-timeline-item">
    <div class="ant-timeline-item-tail"></div>
    <div class="ant-timeline-item-head ant-timeline-item-head-blue"></div>
    <div class="ant-timeline-item-content">Solve initial network problems 2015-09-01</div>
  </li>
  <li class="ant-timeline-item">
    <div class="ant-timeline-item-tail"></div>
<<<<<<< HEAD
    <div class="ant-timeline-item-head ant-timeline-item-head-custom ant-timeline-item-head-red"><i slot="dot" aria-label="icon: clock-circle-o" class="anticon anticon-clock-circle-o" style="font-size: '16px';"><svg viewBox="64 64 896 896" data-icon="clock-circle" width="1em" height="1em" fill="currentColor" aria-hidden="true" class="">
=======
    <div class="ant-timeline-item-head ant-timeline-item-head-custom ant-timeline-item-head-red"><i class="anticon anticon-clock-circle-o" style="font-size: 16px;"><svg viewBox="64 64 896 896" data-icon="clock-circle" width="1em" height="1em" fill="currentColor" aria-hidden="true" focusable="false" class="">
>>>>>>> 6d1a385f
          <path d="M512 64C264.6 64 64 264.6 64 512s200.6 448 448 448 448-200.6 448-448S759.4 64 512 64zm0 820c-205.4 0-372-166.6-372-372s166.6-372 372-372 372 166.6 372 372-166.6 372-372 372z"></path>
          <path d="M686.7 638.6L544.1 535.5V288c0-4.4-3.6-8-8-8H488c-4.4 0-8 3.6-8 8v275.4c0 2.6 1.2 5 3.3 6.5l165.4 120.6c3.6 2.6 8.6 1.8 11.2-1.7l28.6-39c2.6-3.7 1.8-8.7-1.8-11.2z"></path>
        </svg></i></div>
    <div class="ant-timeline-item-content">
      Technical testing 2015-09-01
    </div>
  </li>
  <li class="ant-timeline-item ant-timeline-item-last">
    <div class="ant-timeline-item-tail"></div>
    <div class="ant-timeline-item-head ant-timeline-item-head-blue"></div>
    <div class="ant-timeline-item-content">Network problems being solved 2015-09-01</div>
  </li>
</ul>
`;

exports[`renders ./components/timeline/demo/pending.md correctly 1`] = `
<div>
  <ul class="ant-timeline ant-timeline-pending">
    <li class="ant-timeline-item">
      <div class="ant-timeline-item-tail"></div>
      <div class="ant-timeline-item-head ant-timeline-item-head-blue"></div>
      <div class="ant-timeline-item-content">Create a services site 2015-09-01</div>
    </li>
    <li class="ant-timeline-item">
      <div class="ant-timeline-item-tail"></div>
      <div class="ant-timeline-item-head ant-timeline-item-head-blue"></div>
      <div class="ant-timeline-item-content">Solve initial network problems 2015-09-01</div>
    </li>
    <li class="ant-timeline-item ant-timeline-item-last">
      <div class="ant-timeline-item-tail"></div>
      <div class="ant-timeline-item-head ant-timeline-item-head-blue"></div>
      <div class="ant-timeline-item-content">Technical testing 2015-09-01</div>
    </li>
    <li class="ant-timeline-item ant-timeline-item-pending">
      <div class="ant-timeline-item-tail"></div>
<<<<<<< HEAD
      <div class="ant-timeline-item-head ant-timeline-item-head-custom ant-timeline-item-head-blue"><i aria-label="icon: loading" class="anticon anticon-loading"><svg viewBox="0 0 1024 1024" data-icon="loading" width="1em" height="1em" fill="currentColor" aria-hidden="true" class="anticon-spin">
=======
      <div class="ant-timeline-item-head ant-timeline-item-head-custom ant-timeline-item-head-blue"><i class="anticon anticon-loading"><svg viewBox="0 0 1024 1024" data-icon="loading" width="1em" height="1em" fill="currentColor" aria-hidden="true" focusable="false" class="anticon-spin">
>>>>>>> 6d1a385f
            <path d="M988 548c-19.9 0-36-16.1-36-36 0-59.4-11.6-117-34.6-171.3a440.45 440.45 0 0 0-94.3-139.9 437.71 437.71 0 0 0-139.9-94.3C629 83.6 571.4 72 512 72c-19.9 0-36-16.1-36-36s16.1-36 36-36c69.1 0 136.2 13.5 199.3 40.3C772.3 66 827 103 874 150c47 47 83.9 101.8 109.7 162.7 26.7 63.1 40.2 130.2 40.2 199.3.1 19.9-16 36-35.9 36z"></path>
          </svg></i></div>
      <div class="ant-timeline-item-content">Recording...</div>
    </li>
  </ul> <button type="button" class="ant-btn ant-btn-primary" style="margin-top: 16px;"><span>Toggle Reverse</span></button>
</div>
`;

exports[`renders ./components/timeline/demo/right.md correctly 1`] = `
<ul class="ant-timeline ant-timeline-right">
  <li class="ant-timeline-item ant-timeline-item-right">
    <div class="ant-timeline-item-tail"></div>
    <div class="ant-timeline-item-head ant-timeline-item-head-blue"></div>
    <div class="ant-timeline-item-content">Create a services site 2015-09-01</div>
  </li>
  <li class="ant-timeline-item ant-timeline-item-right">
    <div class="ant-timeline-item-tail"></div>
    <div class="ant-timeline-item-head ant-timeline-item-head-blue"></div>
    <div class="ant-timeline-item-content">Solve initial network problems 2015-09-01</div>
  </li>
  <li class="ant-timeline-item ant-timeline-item-right">
    <div class="ant-timeline-item-tail"></div>
<<<<<<< HEAD
    <div class="ant-timeline-item-head ant-timeline-item-head-custom ant-timeline-item-head-blue"><i slot="dot" aria-label="icon: clock-circle-o" class="anticon anticon-clock-circle-o" style="font-size: 16px;"><svg viewBox="64 64 896 896" data-icon="clock-circle" width="1em" height="1em" fill="currentColor" aria-hidden="true" class="">
=======
    <div class="ant-timeline-item-head ant-timeline-item-head-custom ant-timeline-item-head-blue"><i class="anticon anticon-clock-circle-o" style="font-size: 16px;"><svg viewBox="64 64 896 896" data-icon="clock-circle" width="1em" height="1em" fill="currentColor" aria-hidden="true" focusable="false" class="">
>>>>>>> 6d1a385f
          <path d="M512 64C264.6 64 64 264.6 64 512s200.6 448 448 448 448-200.6 448-448S759.4 64 512 64zm0 820c-205.4 0-372-166.6-372-372s166.6-372 372-372 372 166.6 372 372-166.6 372-372 372z"></path>
          <path d="M686.7 638.6L544.1 535.5V288c0-4.4-3.6-8-8-8H488c-4.4 0-8 3.6-8 8v275.4c0 2.6 1.2 5 3.3 6.5l165.4 120.6c3.6 2.6 8.6 1.8 11.2-1.7l28.6-39c2.6-3.7 1.8-8.7-1.8-11.2z"></path>
        </svg></i></div>
    <div class="ant-timeline-item-content">
      Technical testing 2015-09-01
    </div>
  </li>
  <li class="ant-timeline-item ant-timeline-item-last ant-timeline-item-right">
    <div class="ant-timeline-item-tail"></div>
    <div class="ant-timeline-item-head ant-timeline-item-head-blue"></div>
    <div class="ant-timeline-item-content">Network problems being solved 2015-09-01</div>
  </li>
</ul>
`;<|MERGE_RESOLUTION|>--- conflicted
+++ resolved
@@ -14,11 +14,7 @@
   </li>
   <li class="ant-timeline-item ant-timeline-item-left">
     <div class="ant-timeline-item-tail"></div>
-<<<<<<< HEAD
     <div class="ant-timeline-item-head ant-timeline-item-head-custom ant-timeline-item-head-blue"><i slot="dot" aria-label="icon: clock-circle-o" class="anticon anticon-clock-circle-o" style="font-size: 16px;"><svg viewBox="64 64 896 896" data-icon="clock-circle" width="1em" height="1em" fill="currentColor" aria-hidden="true" class="">
-=======
-    <div class="ant-timeline-item-head ant-timeline-item-head-custom ant-timeline-item-head-blue"><i class="anticon anticon-clock-circle-o" style="font-size: 16px;"><svg viewBox="64 64 896 896" data-icon="clock-circle" width="1em" height="1em" fill="currentColor" aria-hidden="true" focusable="false" class="">
->>>>>>> 6d1a385f
           <path d="M512 64C264.6 64 64 264.6 64 512s200.6 448 448 448 448-200.6 448-448S759.4 64 512 64zm0 820c-205.4 0-372-166.6-372-372s166.6-372 372-372 372 166.6 372 372-166.6 372-372 372z"></path>
           <path d="M686.7 638.6L544.1 535.5V288c0-4.4-3.6-8-8-8H488c-4.4 0-8 3.6-8 8v275.4c0 2.6 1.2 5 3.3 6.5l165.4 120.6c3.6 2.6 8.6 1.8 11.2-1.7l28.6-39c2.6-3.7 1.8-8.7-1.8-11.2z"></path>
         </svg></i></div>
@@ -38,11 +34,7 @@
   </li>
   <li class="ant-timeline-item ant-timeline-item-last ant-timeline-item-right">
     <div class="ant-timeline-item-tail"></div>
-<<<<<<< HEAD
     <div class="ant-timeline-item-head ant-timeline-item-head-custom ant-timeline-item-head-blue"><i slot="dot" aria-label="icon: clock-circle-o" class="anticon anticon-clock-circle-o" style="font-size: 16px;"><svg viewBox="64 64 896 896" data-icon="clock-circle" width="1em" height="1em" fill="currentColor" aria-hidden="true" class="">
-=======
-    <div class="ant-timeline-item-head ant-timeline-item-head-custom ant-timeline-item-head-blue"><i class="anticon anticon-clock-circle-o" style="font-size: 16px;"><svg viewBox="64 64 896 896" data-icon="clock-circle" width="1em" height="1em" fill="currentColor" aria-hidden="true" focusable="false" class="">
->>>>>>> 6d1a385f
           <path d="M512 64C264.6 64 64 264.6 64 512s200.6 448 448 448 448-200.6 448-448S759.4 64 512 64zm0 820c-205.4 0-372-166.6-372-372s166.6-372 372-372 372 166.6 372 372-166.6 372-372 372z"></path>
           <path d="M686.7 638.6L544.1 535.5V288c0-4.4-3.6-8-8-8H488c-4.4 0-8 3.6-8 8v275.4c0 2.6 1.2 5 3.3 6.5l165.4 120.6c3.6 2.6 8.6 1.8 11.2-1.7l28.6-39c2.6-3.7 1.8-8.7-1.8-11.2z"></path>
         </svg></i></div>
@@ -125,11 +117,7 @@
   </li>
   <li class="ant-timeline-item">
     <div class="ant-timeline-item-tail"></div>
-<<<<<<< HEAD
-    <div class="ant-timeline-item-head ant-timeline-item-head-custom ant-timeline-item-head-red"><i slot="dot" aria-label="icon: clock-circle-o" class="anticon anticon-clock-circle-o" style="font-size: '16px';"><svg viewBox="64 64 896 896" data-icon="clock-circle" width="1em" height="1em" fill="currentColor" aria-hidden="true" class="">
-=======
-    <div class="ant-timeline-item-head ant-timeline-item-head-custom ant-timeline-item-head-red"><i class="anticon anticon-clock-circle-o" style="font-size: 16px;"><svg viewBox="64 64 896 896" data-icon="clock-circle" width="1em" height="1em" fill="currentColor" aria-hidden="true" focusable="false" class="">
->>>>>>> 6d1a385f
+    <div class="ant-timeline-item-head ant-timeline-item-head-custom ant-timeline-item-head-red"><i slot="dot" aria-label="icon: clock-circle-o" class="anticon anticon-clock-circle-o" style="font-size: 16px;"><svg viewBox="64 64 896 896" data-icon="clock-circle" width="1em" height="1em" fill="currentColor" aria-hidden="true" class="">
           <path d="M512 64C264.6 64 64 264.6 64 512s200.6 448 448 448 448-200.6 448-448S759.4 64 512 64zm0 820c-205.4 0-372-166.6-372-372s166.6-372 372-372 372 166.6 372 372-166.6 372-372 372z"></path>
           <path d="M686.7 638.6L544.1 535.5V288c0-4.4-3.6-8-8-8H488c-4.4 0-8 3.6-8 8v275.4c0 2.6 1.2 5 3.3 6.5l165.4 120.6c3.6 2.6 8.6 1.8 11.2-1.7l28.6-39c2.6-3.7 1.8-8.7-1.8-11.2z"></path>
         </svg></i></div>
@@ -165,11 +153,7 @@
     </li>
     <li class="ant-timeline-item ant-timeline-item-pending">
       <div class="ant-timeline-item-tail"></div>
-<<<<<<< HEAD
       <div class="ant-timeline-item-head ant-timeline-item-head-custom ant-timeline-item-head-blue"><i aria-label="icon: loading" class="anticon anticon-loading"><svg viewBox="0 0 1024 1024" data-icon="loading" width="1em" height="1em" fill="currentColor" aria-hidden="true" class="anticon-spin">
-=======
-      <div class="ant-timeline-item-head ant-timeline-item-head-custom ant-timeline-item-head-blue"><i class="anticon anticon-loading"><svg viewBox="0 0 1024 1024" data-icon="loading" width="1em" height="1em" fill="currentColor" aria-hidden="true" focusable="false" class="anticon-spin">
->>>>>>> 6d1a385f
             <path d="M988 548c-19.9 0-36-16.1-36-36 0-59.4-11.6-117-34.6-171.3a440.45 440.45 0 0 0-94.3-139.9 437.71 437.71 0 0 0-139.9-94.3C629 83.6 571.4 72 512 72c-19.9 0-36-16.1-36-36s16.1-36 36-36c69.1 0 136.2 13.5 199.3 40.3C772.3 66 827 103 874 150c47 47 83.9 101.8 109.7 162.7 26.7 63.1 40.2 130.2 40.2 199.3.1 19.9-16 36-35.9 36z"></path>
           </svg></i></div>
       <div class="ant-timeline-item-content">Recording...</div>
@@ -192,11 +176,7 @@
   </li>
   <li class="ant-timeline-item ant-timeline-item-right">
     <div class="ant-timeline-item-tail"></div>
-<<<<<<< HEAD
     <div class="ant-timeline-item-head ant-timeline-item-head-custom ant-timeline-item-head-blue"><i slot="dot" aria-label="icon: clock-circle-o" class="anticon anticon-clock-circle-o" style="font-size: 16px;"><svg viewBox="64 64 896 896" data-icon="clock-circle" width="1em" height="1em" fill="currentColor" aria-hidden="true" class="">
-=======
-    <div class="ant-timeline-item-head ant-timeline-item-head-custom ant-timeline-item-head-blue"><i class="anticon anticon-clock-circle-o" style="font-size: 16px;"><svg viewBox="64 64 896 896" data-icon="clock-circle" width="1em" height="1em" fill="currentColor" aria-hidden="true" focusable="false" class="">
->>>>>>> 6d1a385f
           <path d="M512 64C264.6 64 64 264.6 64 512s200.6 448 448 448 448-200.6 448-448S759.4 64 512 64zm0 820c-205.4 0-372-166.6-372-372s166.6-372 372-372 372 166.6 372 372-166.6 372-372 372z"></path>
           <path d="M686.7 638.6L544.1 535.5V288c0-4.4-3.6-8-8-8H488c-4.4 0-8 3.6-8 8v275.4c0 2.6 1.2 5 3.3 6.5l165.4 120.6c3.6 2.6 8.6 1.8 11.2-1.7l28.6-39c2.6-3.7 1.8-8.7-1.8-11.2z"></path>
         </svg></i></div>
