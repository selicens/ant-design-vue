import type { App, ExtractPropTypes } from 'vue';
import { computed, ref, defineComponent } from 'vue';
import VcTreeSelect, {
  TreeNode,
  SHOW_ALL,
  SHOW_PARENT,
  SHOW_CHILD,
  treeSelectProps as vcTreeSelectProps,
} from '../vc-tree-select';
import classNames from '../_util/classNames';
import initDefaultProps from '../_util/props-util/initDefaultProps';
import type { SizeType } from '../config-provider';
import type { FieldNames, Key } from '../vc-tree-select/interface';
import omit from '../_util/omit';
import PropTypes from '../_util/vue-types';
import useConfigInject from '../config-provider/hooks/useConfigInject';
import devWarning from '../vc-util/devWarning';
import getIcons from '../select/utils/iconUtil';
import type { SwitcherIconProps } from '../tree/utils/iconUtil';
import renderSwitcherIcon from '../tree/utils/iconUtil';
import { warning } from '../vc-util/warning';
import { flattenChildren } from '../_util/props-util';
import { FormItemInputContext, useInjectFormItemContext } from '../form/FormItemContext';
import type { BaseSelectRef } from '../vc-select';
import type { BaseOptionType, DefaultOptionType } from '../vc-tree-select/TreeSelect';
import type { TreeProps } from '../tree';
<<<<<<< HEAD
import type { SelectCommonPlacement } from '../_util/transition';
import { getTransitionDirection } from '../_util/transition';
import type { InputStatus } from '../_util/statusUtils';
import { getStatusClassNames, getMergedStatus } from '../_util/statusUtils';
import { booleanType, stringType, objectType, someType, functionType } from '../_util/type';

// CSSINJS
import useSelectStyle from '../select/style';
import useStyle from './style';
import { useCompactItemContext } from '../space/Compact';
import { useInjectDisabled } from '../config-provider/DisabledContext';
=======
import type { CustomSlotsType } from '../_util/type';
>>>>>>> 144bb2e6

const getTransitionName = (rootPrefixCls: string, motion: string, transitionName?: string) => {
  if (transitionName !== undefined) {
    return transitionName;
  }
  return `${rootPrefixCls}-${motion}`;
};

type RawValue = string | number;

export interface LabeledValue {
  key?: string;
  value: RawValue;
  label?: any;
}

export type SelectValue = RawValue | RawValue[] | LabeledValue | LabeledValue[];

export type RefTreeSelectProps = BaseSelectRef;

export function treeSelectProps<
  ValueType = any,
  OptionType extends BaseOptionType | DefaultOptionType = DefaultOptionType,
>() {
  return {
    ...omit(vcTreeSelectProps<ValueType, OptionType>(), [
      'showTreeIcon',
      'treeMotion',
      'inputIcon',
      'getInputElement',
      'treeLine',
      'customSlots',
    ]),
    suffixIcon: PropTypes.any,
    size: stringType<SizeType>(),
    bordered: booleanType(),
    treeLine: someType<TreeProps['showLine']>([Boolean, Object]),
    replaceFields: objectType<FieldNames>(),
    placement: stringType<SelectCommonPlacement>(),
    status: stringType<InputStatus>(),
    popupClassName: String,
    /** @deprecated Please use `popupClassName` instead */
    dropdownClassName: String,
    'onUpdate:value': functionType<(value: any) => void>(),
    'onUpdate:treeExpandedKeys': functionType<(keys: Key[]) => void>(),
    'onUpdate:searchValue': functionType<(value: string) => void>(),
  };
}
export type TreeSelectProps = Partial<ExtractPropTypes<ReturnType<typeof treeSelectProps>>>;

const TreeSelect = defineComponent({
  compatConfig: { MODE: 3 },
  name: 'ATreeSelect',
  inheritAttrs: false,
  props: initDefaultProps(treeSelectProps(), {
    choiceTransitionName: '',
    listHeight: 256,
    treeIcon: false,
    listItemHeight: 26,
    bordered: true,
  }),
  slots: Object as CustomSlotsType<{
    title?: any;
    titleRender?: any;
    placeholder?: any;
    maxTagPlaceholder?: any;
    treeIcon?: any;
    switcherIcon?: any;
    notFoundContent?: any;
    default?: any;
  }>,
  setup(props, { attrs, slots, expose, emit }) {
    warning(
      !(props.treeData === undefined && slots.default),
      '`children` of TreeSelect is deprecated. Please use `treeData` instead.',
    );
    devWarning(
      props.multiple !== false || !props.treeCheckable,
      'TreeSelect',
      '`multiple` will always be `true` when `treeCheckable` is true',
    );
    devWarning(
      props.replaceFields === undefined,
      'TreeSelect',
      '`replaceFields` is deprecated, please use fieldNames instead',
    );
    devWarning(
      !props.dropdownClassName,
      'TreeSelect',
      '`dropdownClassName` is deprecated. Please use `popupClassName` instead.',
    );

    const formItemContext = useInjectFormItemContext();
    const formItemInputContext = FormItemInputContext.useInject();
    const mergedStatus = computed(() => getMergedStatus(formItemInputContext.status, props.status));
    const {
      prefixCls,
      renderEmpty,
      direction,
      virtual,
      dropdownMatchSelectWidth,
      size: contextSize,
      getPopupContainer,
      getPrefixCls,
      disabled,
    } = useConfigInject('select', props);
    const { compactSize, compactItemClassnames } = useCompactItemContext(prefixCls, direction);
    const mergedSize = computed(() => compactSize.value || contextSize.value);
    const contextDisabled = useInjectDisabled();
    const mergedDisabled = computed(() => disabled.value ?? contextDisabled.value);
    const rootPrefixCls = computed(() => getPrefixCls());
    // ===================== Placement =====================
    const placement = computed(() => {
      if (props.placement !== undefined) {
        return props.placement;
      }
      return direction.value === 'rtl'
        ? ('bottomRight' as SelectCommonPlacement)
        : ('bottomLeft' as SelectCommonPlacement);
    });
    const transitionName = computed(() =>
      getTransitionName(
        rootPrefixCls.value,
        getTransitionDirection(placement.value),
        props.transitionName,
      ),
    );
    const choiceTransitionName = computed(() =>
      getTransitionName(rootPrefixCls.value, '', props.choiceTransitionName),
    );
    const treePrefixCls = computed(() => getPrefixCls('select-tree', props.prefixCls));
    const treeSelectPrefixCls = computed(() => getPrefixCls('tree-select', props.prefixCls));

    // style
    const [wrapSelectSSR, hashId] = useSelectStyle(prefixCls);
    const [wrapTreeSelectSSR] = useStyle(treeSelectPrefixCls, treePrefixCls);

    const mergedDropdownClassName = computed(() =>
      classNames(
        props.popupClassName || props.dropdownClassName,
        `${treeSelectPrefixCls.value}-dropdown`,
        {
          [`${treeSelectPrefixCls.value}-dropdown-rtl`]: direction.value === 'rtl',
        },
        hashId.value,
      ),
    );

    const isMultiple = computed(() => !!(props.treeCheckable || props.multiple));
    const mergedShowArrow = computed(() =>
      props.showArrow !== undefined ? props.showArrow : props.loading || !isMultiple.value,
    );

    const treeSelectRef = ref();
    expose({
      focus() {
        treeSelectRef.value.focus?.();
      },

      blur() {
        treeSelectRef.value.blur?.();
      },
    });

    const handleChange: TreeSelectProps['onChange'] = (...args: any[]) => {
      emit('update:value', args[0]);
      emit('change', ...args);
      formItemContext.onFieldChange();
    };
    const handleTreeExpand: TreeSelectProps['onTreeExpand'] = (keys: Key[]) => {
      emit('update:treeExpandedKeys', keys);
      emit('treeExpand', keys);
    };
    const handleSearch: TreeSelectProps['onSearch'] = (value: string) => {
      emit('update:searchValue', value);
      emit('search', value);
    };
    const handleBlur = (e: FocusEvent) => {
      emit('blur', e);
      formItemContext.onFieldBlur();
    };
    return () => {
      const {
        notFoundContent = slots.notFoundContent?.(),
        prefixCls: customizePrefixCls,
        bordered,
        listHeight,
        listItemHeight,
        multiple,
        treeIcon,
        treeLine,
        showArrow,
        switcherIcon = slots.switcherIcon?.(),
        fieldNames = props.replaceFields,
        id = formItemContext.id.value,
      } = props;
      const { isFormItemInput, hasFeedback, feedbackIcon } = formItemInputContext;
      // ===================== Icons =====================
      const { suffixIcon, removeIcon, clearIcon } = getIcons(
        {
          ...props,
          multiple: isMultiple.value,
          showArrow: mergedShowArrow.value,
          hasFeedback,
          feedbackIcon,
          prefixCls: prefixCls.value,
        },
        slots,
      );

      // ===================== Empty =====================
      let mergedNotFound;
      if (notFoundContent !== undefined) {
        mergedNotFound = notFoundContent;
      } else {
        mergedNotFound = renderEmpty('Select');
      }
      // ==================== Render =====================
      const selectProps = omit(props as typeof props & { itemIcon: any; switcherIcon: any }, [
        'suffixIcon',
        'itemIcon',
        'removeIcon',
        'clearIcon',
        'switcherIcon',
        'bordered',
        'status',
        'onUpdate:value',
        'onUpdate:treeExpandedKeys',
        'onUpdate:searchValue',
      ]);

      const mergedClassName = classNames(
        !customizePrefixCls && treeSelectPrefixCls.value,
        {
          [`${prefixCls.value}-lg`]: mergedSize.value === 'large',
          [`${prefixCls.value}-sm`]: mergedSize.value === 'small',
          [`${prefixCls.value}-rtl`]: direction.value === 'rtl',
          [`${prefixCls.value}-borderless`]: !bordered,
          [`${prefixCls.value}-in-form-item`]: isFormItemInput,
        },
        getStatusClassNames(prefixCls.value, mergedStatus.value, hasFeedback),
        compactItemClassnames.value,
        attrs.class,
        hashId.value,
      );
      const otherProps: any = {};
      if (props.treeData === undefined && slots.default) {
        otherProps.children = flattenChildren(slots.default());
      }
      return wrapSelectSSR(
        wrapTreeSelectSSR(
          <VcTreeSelect
            {...attrs}
            {...selectProps}
            disabled={mergedDisabled.value}
            virtual={virtual.value}
            dropdownMatchSelectWidth={dropdownMatchSelectWidth.value}
            id={id}
            fieldNames={fieldNames}
            ref={treeSelectRef}
            prefixCls={prefixCls.value}
            class={mergedClassName}
            listHeight={listHeight}
            listItemHeight={listItemHeight}
            treeLine={!!treeLine}
            inputIcon={suffixIcon}
            multiple={multiple}
            removeIcon={removeIcon}
            clearIcon={clearIcon}
            switcherIcon={(nodeProps: SwitcherIconProps) =>
              renderSwitcherIcon(
                treePrefixCls.value,
                switcherIcon,
                nodeProps,
                slots.leafIcon,
                treeLine,
              )
            }
            showTreeIcon={treeIcon as any}
            notFoundContent={mergedNotFound}
            getPopupContainer={getPopupContainer?.value}
            treeMotion={null}
            dropdownClassName={mergedDropdownClassName.value}
            choiceTransitionName={choiceTransitionName.value}
            onChange={handleChange}
            onBlur={handleBlur}
            onSearch={handleSearch}
            onTreeExpand={handleTreeExpand}
            v-slots={{
              ...slots,
              treeCheckable: () => <span class={`${prefixCls.value}-tree-checkbox-inner`} />,
            }}
            {...otherProps}
            transitionName={transitionName.value}
            customSlots={{
              ...slots,
              treeCheckable: () => <span class={`${prefixCls.value}-tree-checkbox-inner`} />,
            }}
            maxTagPlaceholder={props.maxTagPlaceholder || slots.maxTagPlaceholder}
            placement={placement.value}
            showArrow={hasFeedback || showArrow}
          />,
        ),
      );
    };
  },
});

/* istanbul ignore next */
export const TreeSelectNode = TreeNode;
export default Object.assign(TreeSelect, {
  TreeNode,
  SHOW_ALL: SHOW_ALL as typeof SHOW_ALL,
  SHOW_PARENT: SHOW_PARENT as typeof SHOW_PARENT,
  SHOW_CHILD: SHOW_CHILD as typeof SHOW_CHILD,
  install: (app: App) => {
    app.component(TreeSelect.name, TreeSelect);
    app.component(TreeSelectNode.displayName, TreeSelectNode);
    return app;
  },
});<|MERGE_RESOLUTION|>--- conflicted
+++ resolved
@@ -24,7 +24,7 @@
 import type { BaseSelectRef } from '../vc-select';
 import type { BaseOptionType, DefaultOptionType } from '../vc-tree-select/TreeSelect';
 import type { TreeProps } from '../tree';
-<<<<<<< HEAD
+
 import type { SelectCommonPlacement } from '../_util/transition';
 import { getTransitionDirection } from '../_util/transition';
 import type { InputStatus } from '../_util/statusUtils';
@@ -36,9 +36,8 @@
 import useStyle from './style';
 import { useCompactItemContext } from '../space/Compact';
 import { useInjectDisabled } from '../config-provider/DisabledContext';
-=======
+
 import type { CustomSlotsType } from '../_util/type';
->>>>>>> 144bb2e6
 
 const getTransitionName = (rootPrefixCls: string, motion: string, transitionName?: string) => {
   if (transitionName !== undefined) {
@@ -109,6 +108,7 @@
     switcherIcon?: any;
     notFoundContent?: any;
     default?: any;
+    leafIcon?: any;
   }>,
   setup(props, { attrs, slots, expose, emit }) {
     warning(
