import raf from 'raf';
import PropTypes from '../_util/vue-types';
import addEventListener from '../_util/Dom/addEventListener';
import getScroll from '../_util/getScroll';
import BaseMixin from '../_util/BaseMixin';
import getTransitionProps from '../_util/getTransitionProps';
<<<<<<< HEAD
import { ConfigConsumerProps } from '../config-provider';
=======
import Base from '../base';
>>>>>>> c9f1c266

const easeInOutCubic = (t, b, c, d) => {
  const cc = c - b;
  t /= d / 2;
  if (t < 1) {
    return (cc / 2) * t * t * t + b;
  } else {
    return (cc / 2) * ((t -= 2) * t * t + 2) + b;
  }
};

function getDefaultTarget() {
  return window;
}

const BackTopProps = {
  visibilityHeight: PropTypes.number,
  // onClick?: React.MouseEventHandler<any>;
  target: PropTypes.func,
  prefixCls: PropTypes.string,
  // visible: PropTypes.bool, // Only for test. Don't use it.
};

const BackTop = {
  name: 'ABackTop',
  mixins: [BaseMixin],
  props: {
    ...BackTopProps,
    visibilityHeight: PropTypes.number.def(400),
  },
  inject: {
    configProvider: { default: () => ({}) },
  },
  data() {
    this.scrollEvent = null;
    return {
      visible: false,
    };
  },
  mounted() {
    this.$nextTick(() => {
      const getTarget = this.target || getDefaultTarget;
      this.scrollEvent = addEventListener(getTarget(), 'scroll', this.handleScroll);
      this.handleScroll();
    });
  },

  beforeDestroy() {
    if (this.scrollEvent) {
      this.scrollEvent.remove();
    }
  },
  methods: {
    getCurrentScrollTop() {
      const getTarget = this.target || getDefaultTarget;
      const targetNode = getTarget();
      if (targetNode === window) {
        return window.pageYOffset || document.body.scrollTop || document.documentElement.scrollTop;
      }
      return targetNode.scrollTop;
    },

    scrollToTop(e) {
      const scrollTop = this.getCurrentScrollTop();
      const startTime = Date.now();
      const frameFunc = () => {
        const timestamp = Date.now();
        const time = timestamp - startTime;
        this.setScrollTop(easeInOutCubic(time, scrollTop, 0, 450));
        if (time < 450) {
          raf(frameFunc);
        } else {
          this.setScrollTop(0);
        }
      };
      raf(frameFunc);
      this.$emit('click', e);
    },

    setScrollTop(value) {
      const getTarget = this.target || getDefaultTarget;
      const targetNode = getTarget();
      if (targetNode === window) {
        document.body.scrollTop = value;
        document.documentElement.scrollTop = value;
      } else {
        targetNode.scrollTop = value;
      }
    },

    handleScroll() {
      const { visibilityHeight, target = getDefaultTarget } = this;
      const scrollTop = getScroll(target(), true);
      this.setState({
        visible: scrollTop > visibilityHeight,
      });
    },
  },

  render() {
    const { prefixCls: customizePrefixCls, $slots, $listeners } = this;

    const getPrefixCls = this.configProvider.getPrefixCls || ConfigConsumerProps.getPrefixCls;
    const prefixCls = getPrefixCls('back-top', customizePrefixCls);

    const defaultElement = (
      <div class={`${prefixCls}-content`}>
        <div class={`${prefixCls}-icon`} />
      </div>
    );
    const divProps = {
      on: {
        ...$listeners,
        click: this.scrollToTop,
      },
      class: prefixCls,
    };

    const backTopBtn = this.visible ? (
      <div {...divProps}>{$slots.default || defaultElement}</div>
    ) : null;
    const transitionProps = getTransitionProps('fade');
    return <transition {...transitionProps}>{backTopBtn}</transition>;
  },
};

/* istanbul ignore next */
BackTop.install = function(Vue) {
  Vue.use(Base);
  Vue.component(BackTop.name, BackTop);
};

export default BackTop;<|MERGE_RESOLUTION|>--- conflicted
+++ resolved
@@ -4,11 +4,8 @@
 import getScroll from '../_util/getScroll';
 import BaseMixin from '../_util/BaseMixin';
 import getTransitionProps from '../_util/getTransitionProps';
-<<<<<<< HEAD
 import { ConfigConsumerProps } from '../config-provider';
-=======
 import Base from '../base';
->>>>>>> c9f1c266
 
 const easeInOutCubic = (t, b, c, d) => {
   const cc = c - b;
