--- conflicted
+++ resolved
@@ -1,10 +1,7 @@
 import PropTypes from '../_util/vue-types';
-<<<<<<< HEAD
 import { ConfigConsumerProps } from '../config-provider';
+import Base from '../base';
 
-=======
-import Base from '../base';
->>>>>>> c9f1c266
 const Divider = {
   name: 'ADivider',
   props: {
