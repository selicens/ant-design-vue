<script>
import { cloneVNodes } from '../_util/vnode'

export default {
  name: 'Star',
  props: {
    index: Number,
    disabled: Boolean,
    prefixCls: String,
    allowHalf: Boolean,
    value: Number,
  },
  computed: {
    getClassName () {
      const { prefixCls, index, value, allowHalf } = this
      const starValue = index + 1
      if (allowHalf && value + 0.5 === starValue) {
        return `${prefixCls} ${prefixCls}-half ${prefixCls}-active`
      }
      return starValue <= value ? `${prefixCls} ${prefixCls}-full` : `${prefixCls} ${prefixCls}-zero`
    },
  },
  methods: {
    onClick (e) {
      if (this.disabled) return
      this.$emit('click', e, this.index)
    },
    onHover (e) {
      if (this.disabled) return
      this.$emit('hover', e, this.index)
    },
  },
  render (createElement) {
    const { getClassName, onClick, onHover, prefixCls } = this
    return (
      <li
        class={getClassName}
        onClick={onClick}
        onMousemove={onHover}
      >
        <div class={`${prefixCls}-first`}>
          {this.$slots.default}
        </div>
<<<<<<< HEAD
        <div class={`${this.prefixCls}-second`}>
          {cloneVNodes(this.$slots.default, true)}
=======
        <div class={`${prefixCls}-second`}>
          {deepClone(this.$slots.default, createElement)}
>>>>>>> bdafa723
        </div>
      </li>
    )
  },
}
</script><|MERGE_RESOLUTION|>--- conflicted
+++ resolved
@@ -41,13 +41,8 @@
         <div class={`${prefixCls}-first`}>
           {this.$slots.default}
         </div>
-<<<<<<< HEAD
-        <div class={`${this.prefixCls}-second`}>
+        <div class={`${prefixCls}-second`}>
           {cloneVNodes(this.$slots.default, true)}
-=======
-        <div class={`${prefixCls}-second`}>
-          {deepClone(this.$slots.default, createElement)}
->>>>>>> bdafa723
         </div>
       </li>
     )
