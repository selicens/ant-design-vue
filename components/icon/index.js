import warning from '../_util/warning';
<<<<<<< HEAD
import Base from '../base';

=======
import LocaleReceiver from '../locale-provider/LocaleReceiver';
import { getTwoToneColor, setTwoToneColor } from './twoTonePrimaryColor';
import { filterEmpty, getListeners } from '../_util/props-util';
import Base from '../base';

// Initial setting
VueIcon.add(...Object.keys(allIcons).map(key => allIcons[key]));
setTwoToneColor('#1890ff');
const defaultTheme = 'outlined';
let dangerousTheme;

function renderIcon(h, locale, context) {
  const { $props: props, $slots } = context;
  const listeners = getListeners(context);
  const {
    // affect inner <svg>...</svg>
    type,
    component: Component,
    viewBox,
    spin,
    // other
    theme, // default to outlined
    twoToneColor,
    rotate,
    tabIndex,
  } = props;
  let children = filterEmpty($slots.default);
  children = children.length === 0 ? undefined : children;
  warning(
    Boolean(type || Component || children),
    'Icon',
    'Icon should have `type` prop or `component` prop or `children`.',
  );

  const classString = classNames({
    [`anticon`]: true,
    [`anticon-${type}`]: !!type,
  });

  const svgClassString = classNames({
    [`anticon-spin`]: !!spin || type === 'loading',
  });

  const svgStyle = rotate
    ? {
        msTransform: `rotate(${rotate}deg)`,
        transform: `rotate(${rotate}deg)`,
      }
    : undefined;

  const innerSvgProps = {
    attrs: {
      ...svgBaseProps,
      viewBox,
    },
    class: svgClassString,
    style: svgStyle,
  };
  if (!viewBox) {
    delete innerSvgProps.attrs.viewBox;
  }

  const renderInnerNode = () => {
    // component > children > type
    if (Component) {
      return <Component {...innerSvgProps}>{children}</Component>;
    }
    if (children) {
      warning(
        Boolean(viewBox) || (children.length === 1 && children[0].tag === 'use'),
        'Icon',
        'Make sure that you provide correct `viewBox`' +
          ' prop (default `0 0 1024 1024`) to the icon.',
      );
      const innerSvgProps = {
        attrs: {
          ...svgBaseProps,
        },
        class: svgClassString,
        style: svgStyle,
      };
      return (
        <svg {...innerSvgProps} viewBox={viewBox}>
          {children}
        </svg>
      );
    }

    if (typeof type === 'string') {
      let computedType = type;
      if (theme) {
        const themeInName = getThemeFromTypeName(type);
        warning(
          !themeInName || theme === themeInName,
          'Icon',
          `The icon name '${type}' already specify a theme '${themeInName}',` +
            ` the 'theme' prop '${theme}' will be ignored.`,
        );
      }
      computedType = withThemeSuffix(
        removeTypeTheme(alias(computedType)),
        dangerousTheme || theme || defaultTheme,
      );

      return (
        <VueIcon
          focusable="false"
          class={svgClassString}
          type={computedType}
          primaryColor={twoToneColor}
          style={svgStyle}
        />
      );
    }
  };
  let iconTabIndex = tabIndex;
  if (iconTabIndex === undefined && 'click' in listeners) {
    iconTabIndex = -1;
  }
  // functional component not support nativeOn，https://github.com/vuejs/vue/issues/7526
  const iProps = {
    attrs: {
      'aria-label': type && `${locale.icon}: ${type}`,
      tabIndex: iconTabIndex,
    },
    on: listeners,
    class: classString,
    staticClass: '',
  };
  return <i {...iProps}>{renderInnerNode()}</i>;
}

>>>>>>> 8af7a843
const Icon = {
  name: 'AIcon',
<<<<<<< HEAD
  render() {
    warning(false, 'Icon', 'Empty Icon');
    return null;
=======
  props: {
    tabIndex: PropTypes.number,
    type: PropTypes.string,
    component: PropTypes.any,
    viewBox: PropTypes.any,
    spin: PropTypes.bool.def(false),
    rotate: PropTypes.number,
    theme: PropTypes.oneOf(['filled', 'outlined', 'twoTone']),
    twoToneColor: PropTypes.string,
    role: PropTypes.string,
  },
  render(h) {
    return (
      <LocaleReceiver
        componentName="Icon"
        scopedSlots={{ default: locale => renderIcon(h, locale, this) }}
      />
    );
>>>>>>> 8af7a843
  },
};

/* istanbul ignore next */
Icon.install = function(Vue) {
  Vue.use(Base);
  Vue.component(Icon.name, Icon);
};

export default Icon;<|MERGE_RESOLUTION|>--- conflicted
+++ resolved
@@ -1,167 +1,11 @@
 import warning from '../_util/warning';
-<<<<<<< HEAD
 import Base from '../base';
 
-=======
-import LocaleReceiver from '../locale-provider/LocaleReceiver';
-import { getTwoToneColor, setTwoToneColor } from './twoTonePrimaryColor';
-import { filterEmpty, getListeners } from '../_util/props-util';
-import Base from '../base';
-
-// Initial setting
-VueIcon.add(...Object.keys(allIcons).map(key => allIcons[key]));
-setTwoToneColor('#1890ff');
-const defaultTheme = 'outlined';
-let dangerousTheme;
-
-function renderIcon(h, locale, context) {
-  const { $props: props, $slots } = context;
-  const listeners = getListeners(context);
-  const {
-    // affect inner <svg>...</svg>
-    type,
-    component: Component,
-    viewBox,
-    spin,
-    // other
-    theme, // default to outlined
-    twoToneColor,
-    rotate,
-    tabIndex,
-  } = props;
-  let children = filterEmpty($slots.default);
-  children = children.length === 0 ? undefined : children;
-  warning(
-    Boolean(type || Component || children),
-    'Icon',
-    'Icon should have `type` prop or `component` prop or `children`.',
-  );
-
-  const classString = classNames({
-    [`anticon`]: true,
-    [`anticon-${type}`]: !!type,
-  });
-
-  const svgClassString = classNames({
-    [`anticon-spin`]: !!spin || type === 'loading',
-  });
-
-  const svgStyle = rotate
-    ? {
-        msTransform: `rotate(${rotate}deg)`,
-        transform: `rotate(${rotate}deg)`,
-      }
-    : undefined;
-
-  const innerSvgProps = {
-    attrs: {
-      ...svgBaseProps,
-      viewBox,
-    },
-    class: svgClassString,
-    style: svgStyle,
-  };
-  if (!viewBox) {
-    delete innerSvgProps.attrs.viewBox;
-  }
-
-  const renderInnerNode = () => {
-    // component > children > type
-    if (Component) {
-      return <Component {...innerSvgProps}>{children}</Component>;
-    }
-    if (children) {
-      warning(
-        Boolean(viewBox) || (children.length === 1 && children[0].tag === 'use'),
-        'Icon',
-        'Make sure that you provide correct `viewBox`' +
-          ' prop (default `0 0 1024 1024`) to the icon.',
-      );
-      const innerSvgProps = {
-        attrs: {
-          ...svgBaseProps,
-        },
-        class: svgClassString,
-        style: svgStyle,
-      };
-      return (
-        <svg {...innerSvgProps} viewBox={viewBox}>
-          {children}
-        </svg>
-      );
-    }
-
-    if (typeof type === 'string') {
-      let computedType = type;
-      if (theme) {
-        const themeInName = getThemeFromTypeName(type);
-        warning(
-          !themeInName || theme === themeInName,
-          'Icon',
-          `The icon name '${type}' already specify a theme '${themeInName}',` +
-            ` the 'theme' prop '${theme}' will be ignored.`,
-        );
-      }
-      computedType = withThemeSuffix(
-        removeTypeTheme(alias(computedType)),
-        dangerousTheme || theme || defaultTheme,
-      );
-
-      return (
-        <VueIcon
-          focusable="false"
-          class={svgClassString}
-          type={computedType}
-          primaryColor={twoToneColor}
-          style={svgStyle}
-        />
-      );
-    }
-  };
-  let iconTabIndex = tabIndex;
-  if (iconTabIndex === undefined && 'click' in listeners) {
-    iconTabIndex = -1;
-  }
-  // functional component not support nativeOn，https://github.com/vuejs/vue/issues/7526
-  const iProps = {
-    attrs: {
-      'aria-label': type && `${locale.icon}: ${type}`,
-      tabIndex: iconTabIndex,
-    },
-    on: listeners,
-    class: classString,
-    staticClass: '',
-  };
-  return <i {...iProps}>{renderInnerNode()}</i>;
-}
-
->>>>>>> 8af7a843
 const Icon = {
   name: 'AIcon',
-<<<<<<< HEAD
   render() {
     warning(false, 'Icon', 'Empty Icon');
     return null;
-=======
-  props: {
-    tabIndex: PropTypes.number,
-    type: PropTypes.string,
-    component: PropTypes.any,
-    viewBox: PropTypes.any,
-    spin: PropTypes.bool.def(false),
-    rotate: PropTypes.number,
-    theme: PropTypes.oneOf(['filled', 'outlined', 'twoTone']),
-    twoToneColor: PropTypes.string,
-    role: PropTypes.string,
-  },
-  render(h) {
-    return (
-      <LocaleReceiver
-        componentName="Icon"
-        scopedSlots={{ default: locale => renderIcon(h, locale, this) }}
-      />
-    );
->>>>>>> 8af7a843
   },
 };
 
