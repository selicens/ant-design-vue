--- conflicted
+++ resolved
@@ -9,14 +9,11 @@
 import Avatar from '../avatar';
 import TransButton from '../_util/transButton';
 import LocaleReceiver from '../locale-provider/LocaleReceiver';
-<<<<<<< HEAD
+
 import { objectType, vNodeType, withInstall } from '../_util/type';
 import useConfigInject from '../config-provider/hooks/useConfigInject';
-=======
 import type { CustomSlotsType } from '../_util/type';
-import { withInstall } from '../_util/type';
-import useConfigInject from '../_util/hooks/useConfigInject';
->>>>>>> 144bb2e6
+
 import classNames from '../_util/classNames';
 import ResizeObserver from '../vc-resize-observer';
 import useDestroyed from '../_util/hooks/useDestroyed';
@@ -48,10 +45,6 @@
   inheritAttrs: false,
   props: pageHeaderProps(),
   // emits: ['back'],
-<<<<<<< HEAD
-  slots: ['backIcon', 'avatar', 'breadcrumb', 'title', 'subTitle', 'tags', 'extra', 'footer'],
-  setup(props, { emit, slots, attrs }) {
-=======
   slots: Object as CustomSlotsType<{
     backIcon: any;
     avatar: any;
@@ -63,8 +56,7 @@
     footer: any;
     default: any;
   }>,
-  setup(props, { emit, slots }) {
->>>>>>> 144bb2e6
+  setup(props, { emit, slots, attrs }) {
     const { prefixCls, direction, pageHeader } = useConfigInject('page-header', props);
 
     // style
