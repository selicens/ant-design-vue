--- conflicted
+++ resolved
@@ -85,10 +85,8 @@
     mode: { type: String as PropType<PanelMode> },
     picker: { type: String as PropType<PickerMode> },
     valueFormat: String,
-<<<<<<< HEAD
     placement: String as PropType<DataPickerPlacement>,
     status: String as PropType<InputStatus>,
-=======
 
     /** @deprecated Please use `disabledTime` instead. */
     disabledHours: Function as PropType<DisabledTimes['disabledHours']>,
@@ -96,7 +94,6 @@
     disabledMinutes: Function as PropType<DisabledTimes['disabledMinutes']>,
     /** @deprecated Please use `disabledTime` instead. */
     disabledSeconds: Function as PropType<DisabledTimes['disabledSeconds']>,
->>>>>>> 87121e26
   };
 }
 
