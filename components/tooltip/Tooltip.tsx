--- conflicted
+++ resolved
@@ -18,15 +18,12 @@
 import getPlacements from '../_util/placements';
 import firstNotUndefined from '../_util/firstNotUndefined';
 import raf from '../_util/raf';
-<<<<<<< HEAD
+
 import { parseColor } from './util';
 export type { AdjustOverflow, PlacementsConfig } from '../_util/placements';
 import useStyle from './style';
 import { getTransitionName } from '../_util/transition';
-=======
 import type { CustomSlotsType } from '../_util/type';
-export type { AdjustOverflow, PlacementsConfig } from './placements';
->>>>>>> 144bb2e6
 
 // https://github.com/react-component/tooltip
 // https://github.com/yiminghe/dom-align
