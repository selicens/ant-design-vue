--- conflicted
+++ resolved
@@ -127,11 +127,8 @@
   scroll: PropTypes.object,
   childrenColumnName: PropTypes.oneOfType([PropTypes.array, PropTypes.string]),
   bodyStyle: PropTypes.any,
-<<<<<<< HEAD
   sortDirections: PropTypes.array,
-=======
   expandIcon: PropTypes.func,
->>>>>>> d0cf9fd5
   // className?: PropTypes.string,
   // style?: React.CSSProperties;
   // children?: React.ReactNode;
