import { getComponentFromProp } from '../_util/props-util'
import PropTypes from '../_util/vue-types'
import Trigger from '../vc-trigger'
import Menus from './Menus'
import KeyCode from '../_util/KeyCode'
import arrayTreeFilter from 'array-tree-filter'
import shallowEqualArrays from 'shallow-equal/arrays'
import { hasProp, getEvents } from '../_util/props-util'
import BaseMixin from '../_util/BaseMixin'
import { cloneElement } from '../_util/vnode'

const BUILT_IN_PLACEMENTS = {
  bottomLeft: {
    points: ['tl', 'bl'],
    offset: [0, 4],
    overflow: {
      adjustX: 1,
      adjustY: 1,
    },
  },
  topLeft: {
    points: ['bl', 'tl'],
    offset: [0, -4],
    overflow: {
      adjustX: 1,
      adjustY: 1,
    },
  },
  bottomRight: {
    points: ['tr', 'br'],
    offset: [0, 4],
    overflow: {
      adjustX: 1,
      adjustY: 1,
    },
  },
  topRight: {
    points: ['br', 'tr'],
    offset: [0, -4],
    overflow: {
      adjustX: 1,
      adjustY: 1,
    },
  },
}

export default {
  props: {
    value: PropTypes.array,
    defaultValue: PropTypes.array,
    options: PropTypes.array.def([]).isRequired,
    // onChange: PropTypes.func,
    // onPopupVisibleChange: PropTypes.func,
    popupVisible: PropTypes.bool,
    disabled: PropTypes.bool.def(false),
    transitionName: PropTypes.string.def(''),
    popupClassName: PropTypes.string.def(''),
    popupStyle: PropTypes.object.def({}),
    popupPlacement: PropTypes.string.def('bottomLeft'),
    prefixCls: PropTypes.string.def('rc-cascader'),
    dropdownMenuColumnStyle: PropTypes.object,
    builtinPlacements: PropTypes.object.def(BUILT_IN_PLACEMENTS),
    loadData: PropTypes.func,
    changeOnSelect: PropTypes.bool,
    // onKeyDown: PropTypes.func,
    expandTrigger: PropTypes.string.def('click'),
    fieldNames: PropTypes.object.def({ label: 'label', value: 'value', children: 'children' }),
<<<<<<< HEAD
    expandIcon: PropTypes.any,
    loadingIcon: PropTypes.any,
=======
    getPopupContainer: PropTypes.func,
>>>>>>> 1dbb9c14
  },
  mixins: [BaseMixin],
  model: {
    prop: 'value',
    event: 'change',
  },
  data () {
    let initialValue = []
    const { value, defaultValue, popupVisible } = this
    if (hasProp(this, 'value')) {
      initialValue = value || []
    } else if (hasProp(this, 'defaultValue')) {
      initialValue = defaultValue || []
    }
    // warning(!('filedNames' in props),
    //   '`filedNames` of Cascader is a typo usage and deprecated, please use `fieldNames` intead.');

    return {
      sPopupVisible: popupVisible,
      sActiveValue: initialValue,
      sValue: initialValue,
    }
  },
  watch: {
    value (val, oldValue) {
      if (!shallowEqualArrays(val, oldValue)) {
        const newValues = {
          sValue: val || [],
          sActiveValue: val || [],
        }
        // allow activeValue diff from value
        // https://github.com/ant-design/ant-design/issues/2767
        if (hasProp(this, 'loadData')) {
          delete newValues.sActiveValue
        }
        this.setState(newValues)
      }
    },
    popupVisible (val) {
      this.setState({
        sPopupVisible: val,
      })
    },
  },
  methods: {
    getPopupDOMNode () {
      return this.$refs.trigger.getPopupDomNode()
    },
    getFieldName (name) {
      const { defaultFieldNames, fieldNames } = this
      return fieldNames[name] || defaultFieldNames[name]
    },
    getFieldNames () {
      return this.fieldNames
    },
    getCurrentLevelOptions () {
      const { options, sActiveValue = [] } = this
      const result = arrayTreeFilter(options,
        (o, level) => o[this.getFieldName('value')] === sActiveValue[level],
        { childrenKeyName: this.getFieldName('children') })
      if (result[result.length - 2]) {
        return result[result.length - 2][this.getFieldName('children')]
      }
      return [...options].filter(o => !o.disabled)
    },
    getActiveOptions (activeValue) {
      return arrayTreeFilter(this.options,
        (o, level) => o[this.getFieldName('value')] === activeValue[level],
        { childrenKeyName: this.getFieldName('children') })
    },
    setPopupVisible (popupVisible) {
      if (!hasProp(this, 'popupVisible')) {
        this.setState({ sPopupVisible: popupVisible })
      }
      // sync activeValue with value when panel open
      if (popupVisible && !this.sPopupVisible) {
        this.setState({
          sActiveValue: this.sValue,
        })
      }
      this.__emit('popupVisibleChange', popupVisible)
    },
    handleChange (options, setProps, e) {
      if (e.type !== 'keydown' || e.keyCode === KeyCode.ENTER) {
        this.__emit('change', options.map(o => o[this.getFieldName('value')]), options)
        this.setPopupVisible(setProps.visible)
      }
    },
    handlePopupVisibleChange (popupVisible) {
      this.setPopupVisible(popupVisible)
    },
    handleMenuSelect (targetOption, menuIndex, e) {
    // Keep focused state for keyboard support
      const triggerNode = this.$refs.trigger.getRootDomNode()
      if (triggerNode && triggerNode.focus) {
        triggerNode.focus()
      }
      const { changeOnSelect, loadData, expandTrigger } = this
      if (!targetOption || targetOption.disabled) {
        return
      }
      let { sActiveValue } = this
      sActiveValue = sActiveValue.slice(0, menuIndex + 1)
      sActiveValue[menuIndex] = targetOption[this.getFieldName('value')]
      const activeOptions = this.getActiveOptions(sActiveValue)
      if (targetOption.isLeaf === false && !targetOption[this.getFieldName('children')] && loadData) {
        if (changeOnSelect) {
          this.handleChange(activeOptions, { visible: true }, e)
        }
        this.setState({ sActiveValue })
        loadData(activeOptions)
        return
      }
      const newState = {}
      if (!targetOption[this.getFieldName('children')] ||
      !targetOption[this.getFieldName('children')].length) {
        this.handleChange(activeOptions, { visible: false }, e)
        // set value to activeValue when select leaf option
        newState.sValue = sActiveValue
      // add e.type judgement to prevent `onChange` being triggered by mouseEnter
      } else if (changeOnSelect && (e.type === 'click' || e.type === 'keydown')) {
        if (expandTrigger === 'hover') {
          this.handleChange(activeOptions, { visible: false }, e)
        } else {
          this.handleChange(activeOptions, { visible: true }, e)
        }
        // set value to activeValue on every select
        newState.sValue = sActiveValue
      }
      newState.sActiveValue = sActiveValue
      //  not change the value by keyboard
      if (hasProp(this, 'value') ||
        (e.type === 'keydown' && e.keyCode !== KeyCode.ENTER)) {
        delete newState.sValue
      }
      this.setState(newState)
    },
    handleKeyDown  (e) {
      const { $slots } = this
      const children = $slots.default && $slots.default[0]
      // https://github.com/ant-design/ant-design/issues/6717
      // Don't bind keyboard support when children specify the onKeyDown
      if (children) {
        const keydown = getEvents(children).keydown
        if (keydown) {
          keydown(e)
          return
        }
      }
      const activeValue = [...this.sActiveValue]
      const currentLevel = activeValue.length - 1 < 0 ? 0 : activeValue.length - 1
      const currentOptions = this.getCurrentLevelOptions()
      const currentIndex = currentOptions
        .map(o => o[this.getFieldName('value')])
        .indexOf(activeValue[currentLevel])
      if (e.keyCode !== KeyCode.DOWN &&
        e.keyCode !== KeyCode.UP &&
        e.keyCode !== KeyCode.LEFT &&
        e.keyCode !== KeyCode.RIGHT &&
        e.keyCode !== KeyCode.ENTER &&
        e.keyCode !== KeyCode.BACKSPACE &&
        e.keyCode !== KeyCode.ESC) {
        return
      }
      // Press any keys above to reopen menu
      if (!this.sPopupVisible &&
        e.keyCode !== KeyCode.BACKSPACE &&
        e.keyCode !== KeyCode.LEFT &&
        e.keyCode !== KeyCode.RIGHT &&
        e.keyCode !== KeyCode.ESC) {
        this.setPopupVisible(true)
        return
      }
      if (e.keyCode === KeyCode.DOWN || e.keyCode === KeyCode.UP) {
        let nextIndex = currentIndex
        if (nextIndex !== -1) {
          if (e.keyCode === KeyCode.DOWN) {
            nextIndex += 1
            nextIndex = nextIndex >= currentOptions.length ? 0 : nextIndex
          } else {
            nextIndex -= 1
            nextIndex = nextIndex < 0 ? currentOptions.length - 1 : nextIndex
          }
        } else {
          nextIndex = 0
        }
        activeValue[currentLevel] = currentOptions[nextIndex][this.getFieldName('value')]
      } else if (e.keyCode === KeyCode.LEFT || e.keyCode === KeyCode.BACKSPACE) {
        activeValue.splice(activeValue.length - 1, 1)
      } else if (e.keyCode === KeyCode.RIGHT) {
        if (currentOptions[currentIndex] &&
          currentOptions[currentIndex][this.getFieldName('children')]) {
          activeValue.push(currentOptions[currentIndex][this.getFieldName('children')][0][this.getFieldName('value')])
        }
      } else if (e.keyCode === KeyCode.ESC) {
        this.setPopupVisible(false)
        return
      }
      if (!activeValue || activeValue.length === 0) {
        this.setPopupVisible(false)
      }
      const activeOptions = this.getActiveOptions(activeValue)
      const targetOption = activeOptions[activeOptions.length - 1]
      this.handleMenuSelect(targetOption, activeOptions.length - 1, e)
      this.__emit('keydown', e)
    },
  },

  render () {
    const {
      $props, $slots, sActiveValue, handleMenuSelect,
      sPopupVisible, handlePopupVisibleChange, handleKeyDown, $listeners,
    } = this
    const {
      prefixCls, transitionName, popupClassName, options, disabled,
      builtinPlacements, popupPlacement, ...restProps } = $props
    // Did not show popup when there is no options
    let menus = <div />
    let emptyMenuClassName = ''
    if (options && options.length > 0) {
      const loadingIcon = getComponentFromProp(this, 'loadingIcon')
      const expandIcon = getComponentFromProp(this, 'expandIcon') || '>'
      const menusProps = {
        props: {
          ...$props,
          fieldNames: this.getFieldNames(),
          defaultFieldNames: this.defaultFieldNames,
          activeValue: sActiveValue,
          visible: sPopupVisible,
          loadingIcon,
          expandIcon,
        },
        on: {
          ...$listeners,
          select: handleMenuSelect,
        },
      }
      menus = (
        <Menus
          {...menusProps}
        />
      )
    } else {
      emptyMenuClassName = ` ${prefixCls}-menus-empty`
    }
    const triggerProps = {
      props: {
        ...restProps,
        disabled: disabled,
        popupPlacement: popupPlacement,
        builtinPlacements: builtinPlacements,
        popupTransitionName: transitionName,
        action: disabled ? [] : ['click'],
        popupVisible: disabled ? false : sPopupVisible,
        prefixCls: `${prefixCls}-menus`,
        popupClassName: popupClassName + emptyMenuClassName,
      },
      on: {
        ...$listeners,
        popupVisibleChange: handlePopupVisibleChange,
      },
      ref: 'trigger',
    }
    return (
      <Trigger {...triggerProps}>
        {$slots.default && cloneElement($slots.default[0], {
          on: {
            keydown: handleKeyDown,
          },
          attrs: {
            tabIndex: disabled ? undefined : 0,
          },
        })}
        <template slot='popup'>
          {menus}
        </template>
      </Trigger>
    )
  },
}
<|MERGE_RESOLUTION|>--- conflicted
+++ resolved
@@ -65,12 +65,9 @@
     // onKeyDown: PropTypes.func,
     expandTrigger: PropTypes.string.def('click'),
     fieldNames: PropTypes.object.def({ label: 'label', value: 'value', children: 'children' }),
-<<<<<<< HEAD
     expandIcon: PropTypes.any,
     loadingIcon: PropTypes.any,
-=======
     getPopupContainer: PropTypes.func,
->>>>>>> 1dbb9c14
   },
   mixins: [BaseMixin],
   model: {
