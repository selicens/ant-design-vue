import Menu, { MenuItem } from '../../../menu';
import Dropdown from '../../../vc-dropdown';
import type { Tab, TabsLocale, EditableConfig } from '../interface';
import AddButton from './AddButton';
<<<<<<< HEAD
import type { Key } from '../../../_util/type';
import { functionType } from '../../../_util/type';
=======
import type { CustomSlotsType, Key } from '../../../_util/type';
>>>>>>> 144bb2e6
import KeyCode from '../../../_util/KeyCode';
import type { CSSProperties, ExtractPropTypes, PropType } from 'vue';
import classNames from '../../../_util/classNames';
import { defineComponent, watch, computed, onMounted } from 'vue';
import PropTypes from '../../../_util/vue-types';
import useState from '../../../_util/hooks/useState';
import EllipsisOutlined from '@ant-design/icons-vue/EllipsisOutlined';
import { useProvideOverride } from '../../../menu/src/OverrideContext';

export const operationNodeProps = {
  prefixCls: { type: String },
  id: { type: String },
  tabs: { type: Object as PropType<(Tab & { closeIcon?: () => any })[]> },
  rtl: { type: Boolean },
  tabBarGutter: { type: Number },
  activeKey: { type: [String, Number] },
  mobile: { type: Boolean },
  moreIcon: PropTypes.any,
  moreTransitionName: { type: String },
  editable: { type: Object as PropType<EditableConfig> },
  locale: { type: Object as PropType<TabsLocale>, default: undefined as TabsLocale },
  removeAriaLabel: String,
  onTabClick: { type: Function as PropType<(key: Key, e: MouseEvent | KeyboardEvent) => void> },
  popupClassName: String,
  getPopupContainer: functionType<
    ((triggerNode?: HTMLElement | undefined) => HTMLElement) | undefined
  >(),
};

export type OperationNodeProps = Partial<ExtractPropTypes<typeof operationNodeProps>>;

export default defineComponent({
  compatConfig: { MODE: 3 },
  name: 'OperationNode',
  inheritAttrs: false,
  props: operationNodeProps,
  emits: ['tabClick'],
  slots: Object as CustomSlotsType<{
    moreIcon?: any;
    default?: any;
  }>,
  setup(props, { attrs, slots }) {
    // ======================== Dropdown ========================
    const [open, setOpen] = useState(false);
    const [selectedKey, setSelectedKey] = useState<Key>(null);
    const selectOffset = (offset: -1 | 1) => {
      const enabledTabs = props.tabs.filter(tab => !tab.disabled);
      let selectedIndex = enabledTabs.findIndex(tab => tab.key === selectedKey.value) || 0;
      const len = enabledTabs.length;

      for (let i = 0; i < len; i += 1) {
        selectedIndex = (selectedIndex + offset + len) % len;
        const tab = enabledTabs[selectedIndex];
        if (!tab.disabled) {
          setSelectedKey(tab.key);
          return;
        }
      }
    };

    const onKeyDown = (e: KeyboardEvent) => {
      const { which } = e;

      if (!open.value) {
        if ([KeyCode.DOWN, KeyCode.SPACE, KeyCode.ENTER].includes(which)) {
          setOpen(true);
          e.preventDefault();
        }
        return;
      }

      switch (which) {
        case KeyCode.UP:
          selectOffset(-1);
          e.preventDefault();
          break;
        case KeyCode.DOWN:
          selectOffset(1);
          e.preventDefault();
          break;
        case KeyCode.ESC:
          setOpen(false);
          break;
        case KeyCode.SPACE:
        case KeyCode.ENTER:
          if (selectedKey.value !== null) props.onTabClick(selectedKey.value, e);
          break;
      }
    };
    const popupId = computed(() => `${props.id}-more-popup`);

    const selectedItemId = computed(() =>
      selectedKey.value !== null ? `${popupId.value}-${selectedKey.value}` : null,
    );

    const onRemoveTab = (event: MouseEvent | KeyboardEvent, key: Key) => {
      event.preventDefault();
      event.stopPropagation();
      props.editable.onEdit('remove', {
        key,
        event,
      });
    };

    onMounted(() => {
      watch(
        selectedKey,
        () => {
          const ele = document.getElementById(selectedItemId.value);
          if (ele && ele.scrollIntoView) {
            ele.scrollIntoView(false);
          }
        },
        { flush: 'post', immediate: true },
      );
    });

    watch(open, () => {
      if (!open.value) {
        setSelectedKey(null);
      }
    });
    useProvideOverride({});
    return () => {
      const {
        prefixCls,
        id,
        tabs,
        locale,
        mobile,
        moreIcon = slots.moreIcon?.() || <EllipsisOutlined />,
        moreTransitionName,
        editable,
        tabBarGutter,
        rtl,
        onTabClick,
        popupClassName,
      } = props;
      const dropdownPrefix = `${prefixCls}-dropdown`;

      const dropdownAriaLabel = locale?.dropdownAriaLabel;

      // ========================= Render =========================
      const moreStyle: CSSProperties = {
        [rtl ? 'marginRight' : 'marginLeft']: tabBarGutter,
      };
      if (!tabs.length) {
        moreStyle.visibility = 'hidden';
        moreStyle.order = 1;
      }

      const overlayClassName = classNames({
        [`${dropdownPrefix}-rtl`]: rtl,
        [`${popupClassName}`]: true,
      });
      const moreNode = mobile ? null : (
        <Dropdown
          prefixCls={dropdownPrefix}
          trigger={['hover']}
          visible={open.value}
          transitionName={moreTransitionName}
          onVisibleChange={setOpen}
          overlayClassName={overlayClassName}
          mouseEnterDelay={0.1}
          mouseLeaveDelay={0.1}
          getPopupContainer={props.getPopupContainer}
          v-slots={{
            overlay: () => (
              <Menu
                onClick={({ key, domEvent }) => {
                  onTabClick(key, domEvent);
                  setOpen(false);
                }}
                id={popupId.value}
                tabindex={-1}
                role="listbox"
                aria-activedescendant={selectedItemId.value}
                selectedKeys={[selectedKey.value]}
                aria-label={
                  dropdownAriaLabel !== undefined ? dropdownAriaLabel : 'expanded dropdown'
                }
              >
                {tabs.map(tab => {
                  const removable = editable && tab.closable !== false && !tab.disabled;
                  return (
                    <MenuItem
                      key={tab.key}
                      id={`${popupId.value}-${tab.key}`}
                      role="option"
                      aria-controls={id && `${id}-panel-${tab.key}`}
                      disabled={tab.disabled}
                    >
                      <span>{typeof tab.tab === 'function' ? tab.tab() : tab.tab}</span>
                      {removable && (
                        <button
                          type="button"
                          aria-label={props.removeAriaLabel || 'remove'}
                          tabindex={0}
                          class={`${dropdownPrefix}-menu-item-remove`}
                          onClick={e => {
                            e.stopPropagation();
                            onRemoveTab(e, tab.key);
                          }}
                        >
                          {tab.closeIcon?.() || editable.removeIcon?.() || '×'}
                        </button>
                      )}
                    </MenuItem>
                  );
                })}
              </Menu>
            ),
            default: () => (
              <button
                type="button"
                class={`${prefixCls}-nav-more`}
                style={moreStyle}
                tabindex={-1}
                aria-hidden="true"
                aria-haspopup="listbox"
                aria-controls={popupId.value}
                id={`${id}-more`}
                aria-expanded={open.value}
                onKeydown={onKeyDown}
              >
                {moreIcon}
              </button>
            ),
          }}
        ></Dropdown>
      );

      return (
        <div
          class={classNames(`${prefixCls}-nav-operations`, attrs.class)}
          style={attrs.style as CSSProperties}
        >
          {moreNode}
          <AddButton prefixCls={prefixCls} locale={locale} editable={editable} />
        </div>
      );
    };
  },
});<|MERGE_RESOLUTION|>--- conflicted
+++ resolved
@@ -2,12 +2,8 @@
 import Dropdown from '../../../vc-dropdown';
 import type { Tab, TabsLocale, EditableConfig } from '../interface';
 import AddButton from './AddButton';
-<<<<<<< HEAD
-import type { Key } from '../../../_util/type';
+import type { CustomSlotsType, Key } from '../../../_util/type';
 import { functionType } from '../../../_util/type';
-=======
-import type { CustomSlotsType, Key } from '../../../_util/type';
->>>>>>> 144bb2e6
 import KeyCode from '../../../_util/KeyCode';
 import type { CSSProperties, ExtractPropTypes, PropType } from 'vue';
 import classNames from '../../../_util/classNames';
