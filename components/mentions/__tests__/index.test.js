import { mount } from '@vue/test-utils';
import Mentions from '..';
import focusTest from '../../../tests/shared/focusTest';
<<<<<<< HEAD
import { sleep } from '../../../tests/utils';
=======
import KeyCode from '../../_util/KeyCode';
>>>>>>> 65298635

const { getMentions, Option } = Mentions;

function $$(className) {
  return document.body.querySelectorAll(className);
}

function triggerInput(wrapper, text = '') {
  wrapper.find('textarea').element.value = text;
  wrapper.find('textarea').element.selectionStart = text.length;
  wrapper.find('textarea').trigger('keydown');
  wrapper.find('textarea').trigger('change');
  wrapper.find('textarea').trigger('keyup');
}

describe('Mentions', () => {
  beforeEach(() => {
    document.body.innerHTML = '';
  });

  it('getMentions', () => {
    const mentions = getMentions('@light #bamboo cat', { prefix: ['@', '#'] });
    expect(mentions).toEqual([
      {
        prefix: '@',
        value: 'light',
      },
      {
        prefix: '#',
        value: 'bamboo',
      },
    ]);
  });

  fit('focus', async () => {
    const onFocus = jest.fn();
    const onBlur = jest.fn();

    const wrapper = mount(
      {
        render() {
          return <Mentions onFocus={onFocus} onBlur={onBlur} />;
        },
      },
      { sync: false, attachTo: 'body' },
    );
    await sleep();
    wrapper.find('textarea').trigger('focus');
    await sleep();
    expect(wrapper.find('.ant-mentions').classes('ant-mentions-focused')).toBeTruthy();
    expect(onFocus).toHaveBeenCalled();
    wrapper.find('textarea').trigger('blur');
    await sleep(500);
    expect(wrapper.classes()).not.toContain('ant-mentions-focused');
    expect(onBlur).toHaveBeenCalled();
  });

  it('loading', async () => {
    const wrapper = mount(
      {
        render() {
          return <Mentions loading />;
        },
      },
      { sync: false, attachTo: 'body' },
    );
    await sleep(500);
    triggerInput(wrapper, '@');
    await sleep(500);
    expect($$('.ant-mentions-dropdown-menu-item').length).toBeTruthy();
    expect($$('.ant-spin')).toBeTruthy();
  });

  it('notExist', async () => {
    const wrapper = mount({
      render() {
        return (
          <Mentions>
            <Option value="bamboo">Bamboo</Option>
            <Option value="light">Light</Option>
            <Option value="cat">Cat</Option>
          </Mentions>
        );
      },
    });

    triggerInput(wrapper, '@notExist');
    jest.runAllTimers();

    wrapper.find('textarea').element.keyCode = KeyCode.ENTER;
    wrapper.find('textarea').trigger('keydown');
    jest.runAllTimers();

    expect(wrapper.find('textarea').element.value).toBe('@notExist');
  });

  focusTest(Mentions);
});<|MERGE_RESOLUTION|>--- conflicted
+++ resolved
@@ -1,11 +1,8 @@
 import { mount } from '@vue/test-utils';
 import Mentions from '..';
 import focusTest from '../../../tests/shared/focusTest';
-<<<<<<< HEAD
 import { sleep } from '../../../tests/utils';
-=======
 import KeyCode from '../../_util/KeyCode';
->>>>>>> 65298635
 
 const { getMentions, Option } = Mentions;
 
