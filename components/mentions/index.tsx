import type { App, PropType, ExtractPropTypes } from 'vue';
import { computed, watch, shallowRef, defineComponent } from 'vue';
import classNames from '../_util/classNames';
import PropTypes from '../_util/vue-types';
import VcMentions from '../vc-mentions';
import { mentionsProps as baseMentionsProps } from '../vc-mentions/src/mentionsProps';
import useConfigInject from '../config-provider/hooks/useConfigInject';
import { flattenChildren, getOptionProps } from '../_util/props-util';
import { FormItemInputContext, useInjectFormItemContext } from '../form/FormItemContext';
import omit from '../_util/omit';
import { optionProps, optionOptions } from '../vc-mentions/src/Option';
import type { KeyboardEventHandler } from '../_util/EventInterface';
<<<<<<< HEAD
import type { InputStatus } from '../_util/statusUtils';
import { getStatusClassNames, getMergedStatus } from '../_util/statusUtils';
import useStyle from './style';
import { useProvideOverride } from '../menu/src/OverrideContext';
import warning from '../_util/warning';
import Spin from '../spin';
import devWarning from '../vc-util/devWarning';
=======
import type { CustomSlotsType } from '../_util/type';
>>>>>>> 144bb2e6

interface MentionsConfig {
  prefix?: string | string[];
  split?: string;
}

export interface MentionsOptionProps {
  value: string;
  disabled?: boolean;
  label?: string | number | ((o: MentionsOptionProps) => any);
  [key: string]: any;
}

interface MentionsEntity {
  prefix: string;
  value: string;
}

export type MentionPlacement = 'top' | 'bottom';

function loadingFilterOption() {
  return true;
}
const getMentions = (value = '', config: MentionsConfig = {}): MentionsEntity[] => {
  const { prefix = '@', split = ' ' } = config;
  const prefixList: string[] = Array.isArray(prefix) ? prefix : [prefix];

  return value
    .split(split)
    .map((str = ''): MentionsEntity | null => {
      let hitPrefix: string | null = null;

      prefixList.some(prefixStr => {
        const startStr = str.slice(0, prefixStr.length);
        if (startStr === prefixStr) {
          hitPrefix = prefixStr;
          return true;
        }
        return false;
      });

      if (hitPrefix !== null) {
        return {
          prefix: hitPrefix,
          value: str.slice((hitPrefix as string).length),
        };
      }
      return null;
    })
    .filter((entity): entity is MentionsEntity => !!entity && !!entity.value);
};

export const mentionsProps = () => ({
  ...baseMentionsProps,
  loading: { type: Boolean, default: undefined },
  onFocus: {
    type: Function as PropType<(e: FocusEvent) => void>,
  },
  onBlur: {
    type: Function as PropType<(e: FocusEvent) => void>,
  },
  onSelect: {
    type: Function as PropType<(option: MentionsOptionProps, prefix: string) => void>,
  },
  onChange: {
    type: Function as PropType<(text: string) => void>,
  },
  onPressenter: {
    type: Function as PropType<KeyboardEventHandler>,
  },
  'onUpdate:value': {
    type: Function as PropType<(text: string) => void>,
  },
  notFoundContent: PropTypes.any,
  defaultValue: String,
  id: String,
  status: String as PropType<InputStatus>,
});

export type MentionsProps = Partial<ExtractPropTypes<ReturnType<typeof mentionsProps>>>;

const Mentions = defineComponent({
  compatConfig: { MODE: 3 },
  name: 'AMentions',
  inheritAttrs: false,
  props: mentionsProps(),
  slots: Object as CustomSlotsType<{
    notFoundContent?: any;
    option?: any;
    default?: any;
  }>,
  setup(props, { slots, emit, attrs, expose }) {
    // =================== Warning =====================
    if (process.env.NODE_ENV !== 'production') {
      devWarning(
        !flattenChildren(slots.default?.() || []).length,
        'Mentions',
        '`Mentions.Option` is deprecated. Please use `options` instead.',
      );
    }
    const { prefixCls, renderEmpty, direction } = useConfigInject('mentions', props);
    const [wrapSSR, hashId] = useStyle(prefixCls);
    const focused = shallowRef(false);
    const vcMentions = shallowRef(null);
    const value = shallowRef(props.value ?? props.defaultValue ?? '');
    const formItemContext = useInjectFormItemContext();
    const formItemInputContext = FormItemInputContext.useInject();
    const mergedStatus = computed(() => getMergedStatus(formItemInputContext.status, props.status));
    useProvideOverride({
      prefixCls: computed(() => `${prefixCls.value}-menu`),
      mode: computed(() => 'vertical'),
      selectable: computed(() => false),
      onClick: () => {},
      validator: ({ mode }) => {
        // Warning if use other mode
        warning(
          !mode || mode === 'vertical',
          'Mentions',
          `mode="${mode}" is not supported for Mentions's Menu.`,
        );
      },
    });
    watch(
      () => props.value,
      val => {
        value.value = val;
      },
    );
    const handleFocus = (e: FocusEvent) => {
      focused.value = true;
      emit('focus', e);
    };

    const handleBlur = (e: FocusEvent) => {
      focused.value = false;
      emit('blur', e);
      formItemContext.onFieldBlur();
    };

    const handleSelect = (...args: [MentionsOptionProps, string]) => {
      emit('select', ...args);
      focused.value = true;
    };

    const handleChange = (val: string) => {
      if (props.value === undefined) {
        value.value = val;
      }
      emit('update:value', val);
      emit('change', val);
      formItemContext.onFieldChange();
    };

    const getNotFoundContent = () => {
      const notFoundContent = props.notFoundContent;
      if (notFoundContent !== undefined) {
        return notFoundContent;
      }
      if (slots.notFoundContent) {
        return slots.notFoundContent();
      }
      return renderEmpty('Select');
    };

    const getOptions = () => {
      return flattenChildren(slots.default?.() || []).map(item => {
        return { ...getOptionProps(item), label: (item.children as any)?.default?.() };
      });
    };

    const focus = () => {
      (vcMentions.value as HTMLTextAreaElement).focus();
    };

    const blur = () => {
      (vcMentions.value as HTMLTextAreaElement).blur();
    };

    expose({ focus, blur });
    const mentionsfilterOption = computed(() =>
      props.loading ? loadingFilterOption : props.filterOption,
    );
    return () => {
      const {
        disabled,
        getPopupContainer,
        rows = 1,
        id = formItemContext.id.value,
        ...restProps
      } = props;
      const { hasFeedback, feedbackIcon } = formItemInputContext;
      const { class: className, ...otherAttrs } = attrs;
      const otherProps = omit(restProps, ['defaultValue', 'onUpdate:value', 'prefixCls']);

      const mergedClassName = classNames(
        {
          [`${prefixCls.value}-disabled`]: disabled,
          [`${prefixCls.value}-focused`]: focused.value,
          [`${prefixCls.value}-rtl`]: direction.value === 'rtl',
        },
        getStatusClassNames(prefixCls.value, mergedStatus.value),
        !hasFeedback && className,
        hashId.value,
      );

      const mentionsProps = {
        prefixCls: prefixCls.value,
        ...otherProps,
        disabled,
        direction: direction.value,
        filterOption: mentionsfilterOption.value,
        getPopupContainer,
        options: props.loading
          ? [
              {
                value: 'ANTDV_SEARCHING',
                disabled: true,
                label: <Spin size="small" />,
              },
            ]
          : props.options || getOptions(),
        class: mergedClassName,
        ...otherAttrs,
        rows,
        onChange: handleChange,
        onSelect: handleSelect,
        onFocus: handleFocus,
        onBlur: handleBlur,
        ref: vcMentions,
        value: value.value,
        id,
      };
      const mentions = (
        <VcMentions
          {...mentionsProps}
          dropdownClassName={hashId.value}
          v-slots={{ notFoundContent: getNotFoundContent, option: slots.option }}
        ></VcMentions>
      );
      if (hasFeedback) {
        return wrapSSR(
          <div
            class={classNames(
              `${prefixCls.value}-affix-wrapper`,
              getStatusClassNames(
                `${prefixCls.value}-affix-wrapper`,
                mergedStatus.value,
                hasFeedback,
              ),
              className,
              hashId.value,
            )}
          >
            {mentions}
            <span class={`${prefixCls.value}-suffix`}>{feedbackIcon}</span>
          </div>,
        );
      }
      return wrapSSR(mentions);
    };
  },
});

/* istanbul ignore next */
export const MentionsOption = defineComponent({
  compatConfig: { MODE: 3 },
  ...optionOptions,
  name: 'AMentionsOption',
  props: optionProps,
});

export default Object.assign(Mentions, {
  Option: MentionsOption,
  getMentions,
  install: (app: App) => {
    app.component(Mentions.name, Mentions);
    app.component(MentionsOption.name, MentionsOption);
    return app;
  },
});<|MERGE_RESOLUTION|>--- conflicted
+++ resolved
@@ -10,7 +10,6 @@
 import omit from '../_util/omit';
 import { optionProps, optionOptions } from '../vc-mentions/src/Option';
 import type { KeyboardEventHandler } from '../_util/EventInterface';
-<<<<<<< HEAD
 import type { InputStatus } from '../_util/statusUtils';
 import { getStatusClassNames, getMergedStatus } from '../_util/statusUtils';
 import useStyle from './style';
@@ -18,9 +17,7 @@
 import warning from '../_util/warning';
 import Spin from '../spin';
 import devWarning from '../vc-util/devWarning';
-=======
 import type { CustomSlotsType } from '../_util/type';
->>>>>>> 144bb2e6
 
 interface MentionsConfig {
   prefix?: string | string[];
