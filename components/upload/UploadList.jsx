import BaseMixin from '../_util/BaseMixin';
import { getOptionProps, initDefaultProps } from '../_util/props-util';
import getTransitionProps from '../_util/getTransitionProps';
import { ConfigConsumerProps } from '../config-provider';
import Icon from '../icon';
import Tooltip from '../tooltip';
import Progress from '../progress';
import classNames from 'classnames';
import { UploadListProps } from './interface';

<<<<<<< HEAD
const imageTypes = ['image', 'webp', 'png', 'svg', 'gif', 'jpg', 'jpeg', 'bmp', 'dpg'];
=======
const imageTypes = ['image', 'webp', 'png', 'svg', 'gif', 'jpg', 'jpeg', 'bmp', 'ico'];
>>>>>>> b9aa4aec
// https://developer.mozilla.org/en-US/docs/Web/API/FileReader/readAsDataURL
const previewFile = (file, callback) => {
  if (file.type && !imageTypes.includes(file.type)) {
    callback('');
  }
  const reader = new window.FileReader();
  reader.onloadend = () => callback(reader.result);
  reader.readAsDataURL(file);
};

const extname = url => {
  if (!url) {
    return '';
  }
  const temp = url.split('/');
  const filename = temp[temp.length - 1];
  const filenameWithoutSuffix = filename.split(/#|\?/)[0];
  return (/\.[^./\\]*$/.exec(filenameWithoutSuffix) || [''])[0];
};

const isImageUrl = file => {
  if (imageTypes.includes(file.type)) {
    return true;
  }
  const url = file.thumbUrl || file.url;
  const extension = extname(url);
<<<<<<< HEAD
  if (/^data:image\//.test(url) || /(webp|svg|png|gif|jpg|jpeg|bmp|dpg)$/i.test(extension)) {
=======
  if (/^data:image\//.test(url) || /(webp|svg|png|gif|jpg|jpeg|bmp|ico)$/i.test(extension)) {
>>>>>>> b9aa4aec
    return true;
  } else if (/^data:/.test(url)) {
    // other file types of base64
    return false;
  } else if (extension) {
    // other file types which have extension
    return false;
  }
  return true;
};

export default {
  name: 'AUploadList',
  mixins: [BaseMixin],
  props: initDefaultProps(UploadListProps, {
    listType: 'text', // or picture
    progressAttr: {
      strokeWidth: 2,
      showInfo: false,
    },
    showRemoveIcon: true,
    showPreviewIcon: true,
  }),
  inject: {
    configProvider: { default: () => ({}) },
  },
  updated() {
    this.$nextTick(() => {
      if (this.listType !== 'picture' && this.listType !== 'picture-card') {
        return;
      }
      (this.items || []).forEach(file => {
        if (
          typeof document === 'undefined' ||
          typeof window === 'undefined' ||
          !window.FileReader ||
          !window.File ||
          !(file.originFileObj instanceof window.File) ||
          file.thumbUrl !== undefined
        ) {
          return;
        }
        /*eslint-disable */
        file.thumbUrl = '';
        /*eslint -enable */
        previewFile(file.originFileObj, previewDataUrl => {
          /*eslint-disable */
          file.thumbUrl = previewDataUrl;
          /*eslint -enable todo */
          // this.forceUpdate()
        });
      });
    });
  },
  methods: {
    handleClose(file) {
      this.$emit('remove', file);
    },
    handlePreview(file, e) {
      const { preview } = this.$listeners;
      if (!preview) {
        return;
      }
      e.preventDefault();
      return this.$emit('preview', file);
    },
  },
  render() {
    const {
      prefixCls: customizePrefixCls,
      items = [],
      listType,
      showPreviewIcon,
      showRemoveIcon,
      locale,
    } = getOptionProps(this);
    const getPrefixCls = this.configProvider.getPrefixCls || ConfigConsumerProps.getPrefixCls;
    const prefixCls = getPrefixCls('upload', customizePrefixCls);

    const list = items.map(file => {
      let progress;
      let icon = <Icon type={file.status === 'uploading' ? 'loading' : 'paper-clip'} />;

      if (listType === 'picture' || listType === 'picture-card') {
        if (listType === 'picture-card' && file.status === 'uploading') {
          icon = <div class={`${prefixCls}-list-item-uploading-text`}>{locale.uploading}</div>;
        } else if (!file.thumbUrl && !file.url) {
          icon = <Icon class={`${prefixCls}-list-item-thumbnail`} type="picture" theme="twoTone" />;
        } else {
          const thumbnail = isImageUrl(file) ? (
            <img src={file.thumbUrl || file.url} alt={file.name} />
          ) : (
            <Icon type="file" class={`${prefixCls}-list-item-icon`} theme="twoTone" />
          );
          icon = (
            <a
              class={`${prefixCls}-list-item-thumbnail`}
              onClick={e => this.handlePreview(file, e)}
              href={file.url || file.thumbUrl}
              target="_blank"
              rel="noopener noreferrer"
            >
              {thumbnail}
            </a>
          );
        }
      }

      if (file.status === 'uploading') {
        const progressProps = {
          props: {
            ...this.progressAttr,
            type: 'line',
            percent: file.percent,
          },
        };
        // show loading icon if upload progress listener is disabled
        const loadingProgress = 'percent' in file ? <Progress {...progressProps} /> : null;

        progress = (
          <div class={`${prefixCls}-list-item-progress`} key="progress">
            {loadingProgress}
          </div>
        );
      }
      const infoUploadingClass = classNames({
        [`${prefixCls}-list-item`]: true,
        [`${prefixCls}-list-item-${file.status}`]: true,
      });
      const linkProps =
        typeof file.linkProps === 'string' ? JSON.parse(file.linkProps) : file.linkProps;
      const preview = file.url ? (
        <a
          target="_blank"
          rel="noopener noreferrer"
          class={`${prefixCls}-list-item-name`}
          title={file.name}
          {...linkProps}
          href={file.url}
          onClick={e => this.handlePreview(file, e)}
        >
          {file.name}
        </a>
      ) : (
        <span
          class={`${prefixCls}-list-item-name`}
          onClick={e => this.handlePreview(file, e)}
          title={file.name}
        >
          {file.name}
        </span>
      );
      const style =
        file.url || file.thumbUrl
          ? undefined
          : {
              pointerEvents: 'none',
              opacity: 0.5,
            };
      const previewIcon = showPreviewIcon ? (
        <a
          href={file.url || file.thumbUrl}
          target="_blank"
          rel="noopener noreferrer"
          style={style}
          onClick={e => this.handlePreview(file, e)}
          title={locale.previewFile}
        >
          <Icon type="eye-o" />
        </a>
      ) : null;
      const iconProps = {
        props: {
          type: 'delete',
          title: locale.removeFile,
        },
        on: {
          click: () => {
            this.handleClose(file);
          },
        },
      };
      const iconProps1 = { ...iconProps, ...{ props: { type: 'close' } } };
      const removeIcon = showRemoveIcon ? <Icon {...iconProps} /> : null;
      const removeIconClose = showRemoveIcon ? <Icon {...iconProps1} /> : null;
      const actions =
        listType === 'picture-card' && file.status !== 'uploading' ? (
          <span class={`${prefixCls}-list-item-actions`}>
            {previewIcon}
            {removeIcon}
          </span>
        ) : (
          removeIconClose
        );
      let message;
      if (file.response && typeof file.response === 'string') {
        message = file.response;
      } else {
        message = (file.error && file.error.statusText) || locale.uploadError;
      }
      const iconAndPreview =
        file.status === 'error' ? (
          <Tooltip title={message}>
            {icon}
            {preview}
          </Tooltip>
        ) : (
          <span>
            {icon}
            {preview}
          </span>
        );
      const transitionProps = getTransitionProps('fade');
      return (
        <div class={infoUploadingClass} key={file.uid}>
          <div class={`${prefixCls}-list-item-info`}>{iconAndPreview}</div>
          {actions}
          <transition {...transitionProps}>{progress}</transition>
        </div>
      );
    });
    const listClassNames = classNames({
      [`${prefixCls}-list`]: true,
      [`${prefixCls}-list-${listType}`]: true,
    });
    const animationDirection = listType === 'picture-card' ? 'animate-inline' : 'animate';
    const transitionGroupProps = getTransitionProps(`${prefixCls}-${animationDirection}`);
    return (
      <transition-group {...transitionGroupProps} tag="div" class={listClassNames}>
        {list}
      </transition-group>
    );
  },
};<|MERGE_RESOLUTION|>--- conflicted
+++ resolved
@@ -8,11 +8,7 @@
 import classNames from 'classnames';
 import { UploadListProps } from './interface';
 
-<<<<<<< HEAD
-const imageTypes = ['image', 'webp', 'png', 'svg', 'gif', 'jpg', 'jpeg', 'bmp', 'dpg'];
-=======
-const imageTypes = ['image', 'webp', 'png', 'svg', 'gif', 'jpg', 'jpeg', 'bmp', 'ico'];
->>>>>>> b9aa4aec
+const imageTypes = ['image', 'webp', 'png', 'svg', 'gif', 'jpg', 'jpeg', 'bmp', 'dpg', 'ico'];
 // https://developer.mozilla.org/en-US/docs/Web/API/FileReader/readAsDataURL
 const previewFile = (file, callback) => {
   if (file.type && !imageTypes.includes(file.type)) {
@@ -39,11 +35,7 @@
   }
   const url = file.thumbUrl || file.url;
   const extension = extname(url);
-<<<<<<< HEAD
-  if (/^data:image\//.test(url) || /(webp|svg|png|gif|jpg|jpeg|bmp|dpg)$/i.test(extension)) {
-=======
-  if (/^data:image\//.test(url) || /(webp|svg|png|gif|jpg|jpeg|bmp|ico)$/i.test(extension)) {
->>>>>>> b9aa4aec
+  if (/^data:image\//.test(url) || /(webp|svg|png|gif|jpg|jpeg|bmp|dpg|ico)$/i.test(extension)) {
     return true;
   } else if (/^data:/.test(url)) {
     // other file types of base64
