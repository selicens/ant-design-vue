<<<<<<< HEAD
import {
  computed,
  defineComponent,
  onBeforeUnmount,
  onMounted,
  onUpdated,
  Ref,
  ref,
  Text,
  watch,
  watchEffect,
} from 'vue';
=======
import type { ExtractPropTypes, VNode } from 'vue';
import { defineComponent, inject, Text } from 'vue';
>>>>>>> e85d436d
import Wave from '../_util/wave';
import buttonTypes from './buttonTypes';
import LoadingOutlined from '@ant-design/icons-vue/LoadingOutlined';
import { flattenChildren, getPropsSlot } from '../_util/props-util';
import useConfigInject from '../_util/hooks/useConfigInject';
import devWarning from '../vc-util/devWarning';

import type { ButtonType } from './buttonTypes';
import type { VNode } from 'vue';

type Loading = boolean | number;

const rxTwoCNChar = /^[\u4e00-\u9fa5]{2}$/;
const isTwoCNChar = rxTwoCNChar.test.bind(rxTwoCNChar);
const props = buttonTypes();

<<<<<<< HEAD
function isUnborderedButtonType(type: ButtonType | undefined) {
  return type === 'text' || type === 'link';
}
=======
export type ButtonProps = Partial<ExtractPropTypes<ReturnType<typeof buttonTypes>>>;
>>>>>>> e85d436d

export default defineComponent({
  name: 'AButton',
  inheritAttrs: false,
  __ANT_BUTTON: true,
  props,
  slots: ['icon'],
  emits: ['click'],
  setup(props, { slots, attrs, emit }) {
    const { prefixCls, autoInsertSpaceInButton, direction } = useConfigInject('btn', props);

    const buttonNodeRef = ref<HTMLElement>(null);
    const delayTimeoutRef = ref(undefined);
    let isNeedInserted = false;

    const innerLoading: Ref<Loading> = ref(false);
    const hasTwoCNChar = ref(false);

    const autoInsertSpace = computed(() => autoInsertSpaceInButton.value !== false);

    // =============== Update Loading ===============
    const loadingOrDelay = computed(() =>
      typeof props.loading === 'object' && props.loading.delay
        ? props.loading.delay || true
        : !!props.loading,
    );

    watch(
      loadingOrDelay,
      (val) => {
        clearTimeout(delayTimeoutRef.value);
        if (typeof loadingOrDelay.value === 'number') {
          delayTimeoutRef.value = window.setTimeout(() => {
            innerLoading.value = val;
          }, loadingOrDelay.value);
        } else {
          innerLoading.value = val;
        }
      },
      {
        immediate: true,
      },
    );

    const classes = computed(() => {
      const { type, shape, size, ghost, block, danger } = props;
      const pre = prefixCls.value;
      // large => lg
      // small => sm
      let sizeCls = '';
      switch (size) {
        case 'large':
          sizeCls = 'lg';
          break;
        case 'small':
          sizeCls = 'sm';
          break;
        default:
          break;
      }
      return {
        [attrs.class as string]: attrs.class,
        [`${pre}`]: true,
        [`${pre}-${type}`]: type,
        [`${pre}-${shape}`]: shape,
        [`${pre}-${sizeCls}`]: sizeCls,
        [`${pre}-loading`]: innerLoading.value,
        [`${pre}-background-ghost`]: ghost && !isUnborderedButtonType(type),
        [`${pre}-two-chinese-chars`]: hasTwoCNChar.value && autoInsertSpace.value,
        [`${pre}-block`]: block,
        [`${pre}-dangerous`]: !!danger,
        [`${pre}-rtl`]: direction.value === 'rtl',
      };
    });

    const fixTwoCNChar = () => {
      // Fix for HOC usage like <FormatMessage />
      const node = buttonNodeRef.value!;
      if (!node || autoInsertSpaceInButton.value === false) {
        return;
      }
      const buttonText = node.textContent;

      if (isNeedInserted && isTwoCNChar(buttonText)) {
        if (!hasTwoCNChar.value) {
          hasTwoCNChar.value = true;
        }
      } else if (hasTwoCNChar.value) {
        hasTwoCNChar.value = false;
      }
    };
    const handleClick = (event: Event) => {
      // https://github.com/ant-design/ant-design/issues/30207
      if (innerLoading.value || props.disabled) {
        event.preventDefault();
        return;
      }
      emit('click', event);
    };

    const insertSpace = (child: VNode, needInserted: boolean) => {
      const SPACE = needInserted ? ' ' : '';
      if (child.type === Text) {
        let text = (child.children as string).trim();
        if (isTwoCNChar(text)) {
          text = text.split('').join(SPACE);
        }
        return <span>{text}</span>;
      }
      return child;
    };

    watchEffect(() => {
      devWarning(
        !(props.ghost && isUnborderedButtonType(props.type)),
        'Button',
        "`link` or `text` button can't be a `ghost` button.",
      );
    });

    onMounted(fixTwoCNChar);
    onUpdated(fixTwoCNChar);

    onBeforeUnmount(() => {
      delayTimeoutRef.value && clearTimeout(delayTimeoutRef.value);
    });

    return () => {
      const children = flattenChildren(getPropsSlot(slots, props));

      const icon = getPropsSlot(slots, props, 'icon');

      isNeedInserted = children.length === 1 && !icon && !isUnborderedButtonType(props.type);

      const { type, htmlType, disabled, href, title, target } = props;

      const iconType = innerLoading.value ? 'loading' : icon;
      const buttonProps = {
        ...attrs,
        title,
        disabled,
        class: [
          classes.value,
          attrs.class,
          { [`${prefixCls.value}-icon-only`]: children.length === 0 && !!iconType },
        ],
        onClick: handleClick,
      };

      const iconNode = innerLoading.value ? (
        <span class={`${prefixCls.value}-loading-icon`}>
          <LoadingOutlined />
        </span>
      ) : (
        icon
      );

      const kids = children.map((child) =>
        insertSpace(child, isNeedInserted && autoInsertSpace.value),
      );

      if (href !== undefined) {
        return (
          <a {...buttonProps} href={href} target={target} ref={buttonNodeRef}>
            {iconNode}
            {kids}
          </a>
        );
      }

      const buttonNode = (
        <button {...buttonProps} ref={buttonNodeRef} type={htmlType}>
          {iconNode}
          {kids}
        </button>
      );

      if (isUnborderedButtonType(type)) {
        return buttonNode;
      }

      return <Wave ref="wave">{buttonNode}</Wave>;
    };
  },
});<|MERGE_RESOLUTION|>--- conflicted
+++ resolved
@@ -1,4 +1,3 @@
-<<<<<<< HEAD
 import {
   computed,
   defineComponent,
@@ -11,10 +10,6 @@
   watch,
   watchEffect,
 } from 'vue';
-=======
-import type { ExtractPropTypes, VNode } from 'vue';
-import { defineComponent, inject, Text } from 'vue';
->>>>>>> e85d436d
 import Wave from '../_util/wave';
 import buttonTypes from './buttonTypes';
 import LoadingOutlined from '@ant-design/icons-vue/LoadingOutlined';
@@ -31,13 +26,9 @@
 const isTwoCNChar = rxTwoCNChar.test.bind(rxTwoCNChar);
 const props = buttonTypes();
 
-<<<<<<< HEAD
 function isUnborderedButtonType(type: ButtonType | undefined) {
   return type === 'text' || type === 'link';
 }
-=======
-export type ButtonProps = Partial<ExtractPropTypes<ReturnType<typeof buttonTypes>>>;
->>>>>>> e85d436d
 
 export default defineComponent({
   name: 'AButton',
@@ -67,7 +58,7 @@
 
     watch(
       loadingOrDelay,
-      (val) => {
+      val => {
         clearTimeout(delayTimeoutRef.value);
         if (typeof loadingOrDelay.value === 'number') {
           delayTimeoutRef.value = window.setTimeout(() => {
@@ -99,7 +90,6 @@
           break;
       }
       return {
-        [attrs.class as string]: attrs.class,
         [`${pre}`]: true,
         [`${pre}-${type}`]: type,
         [`${pre}-${shape}`]: shape,
@@ -195,7 +185,7 @@
         icon
       );
 
-      const kids = children.map((child) =>
+      const kids = children.map(child =>
         insertSpace(child, isNeedInserted && autoInsertSpace.value),
       );
 
