--- conflicted
+++ resolved
@@ -5,11 +5,8 @@
 import getTransitionProps from '../_util/getTransitionProps';
 import { getComponentFromProp, isValidElement } from '../_util/props-util';
 import { cloneElement } from '../_util/vnode';
-<<<<<<< HEAD
 import { ConfigConsumerProps } from '../config-provider';
-=======
 import Base from '../base';
->>>>>>> c9f1c266
 function noop() {}
 export const AlertProps = {
   /**
