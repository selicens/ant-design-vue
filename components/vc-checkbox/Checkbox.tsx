// based on rc-checkbox 2.3.2
import type { HTMLAttributes } from 'vue';
import { nextTick, defineComponent, ref, watch, onMounted } from 'vue';
import classNames from '../_util/classNames';
import PropTypes from '../_util/vue-types';
import { initDefaultProps } from '../_util/props-util';

export const checkboxProps = {
  prefixCls: String,
  name: String,
  id: String,
  type: String,
  defaultChecked: { type: [Boolean, Number], default: undefined },
  checked: { type: [Boolean, Number], default: undefined },
  disabled: Boolean,
  tabindex: { type: [Number, String] },
  readonly: Boolean,
  autofocus: Boolean,
  value: PropTypes.any,
  required: Boolean,
};
export default defineComponent({
  name: 'Checkbox',
  inheritAttrs: false,
  props: initDefaultProps(checkboxProps, {
    prefixCls: 'rc-checkbox',
    type: 'checkbox',
    defaultChecked: false,
  }),
  emits: ['click', 'change'],
  setup(props, { attrs, emit, expose }) {
    const checked = ref(props.checked === undefined ? props.defaultChecked : props.checked);
    const inputRef = ref<HTMLInputElement>();
    watch(
      () => props.checked,
      () => {
        checked.value = props.checked;
      },
    );
    onMounted(() => {
      nextTick(() => {
        if (process.env.NODE_ENV === 'test') {
          if (props.autofocus) {
            inputRef.value?.focus();
          }
        }
      });
    });
    expose({
      focus() {
        inputRef.value?.focus();
      },

      blur() {
        inputRef.value?.blur();
      },
    });
    const eventShiftKey = ref();
    const handleChange = e => {
      if (props.disabled) {
        return;
      }
      if (props.checked === undefined) {
        checked.value = e.target.checked;
      }
      e.shiftKey = eventShiftKey.value;
      const eventObj = {
        target: {
          ...props,
          checked: e.target.checked,
        },
        stopPropagation() {
          e.stopPropagation();
        },
        preventDefault() {
          e.preventDefault();
        },
        nativeEvent: e,
      };

      // fix https://github.com/vueComponent/ant-design-vue/issues/3047
      // 受控模式下维持现有状态
      if (props.checked !== undefined) {
        inputRef.value.checked = !!props.checked;
      }
      emit('change', eventObj);
      eventShiftKey.value = false;
    };
    const onClick = (e: MouseEvent) => {
      emit('click', e);
      // onChange没能获取到shiftKey，使用onClick hack
      eventShiftKey.value = e.shiftKey;
    };
    return () => {
      const {
        prefixCls,
        name,
        id,
        type,
        disabled,
        readonly,
        tabindex,
        autofocus,
        value,
        required,
        ...others
      } = props;
      const {
        class: className,
        onFocus,
        onBlur,
        onKeydown,
        onKeypress,
        onKeyup,
      } = attrs as HTMLAttributes;
<<<<<<< HEAD
      const globalProps = Object.keys({ ...others, ...attrs }).reduce((prev, key) => {
        if (key.startsWith('data-') || key.startsWith('aria-') || key === 'role') {
          prev[key] = others[key];
=======
      const othersAndAttrs = { ...others, ...attrs };
      const globalProps = Object.keys(othersAndAttrs).reduce((prev, key) => {
        if (key.substr(0, 5) === 'aria-' || key.substr(0, 5) === 'data-' || key === 'role') {
          prev[key] = othersAndAttrs[key];
>>>>>>> 87121e26
        }
        return prev;
      }, {});

      const classString = classNames(prefixCls, className, {
        [`${prefixCls}-checked`]: checked.value,
        [`${prefixCls}-disabled`]: disabled,
      });
      const inputProps = {
        name,
        id,
        type,
        readonly,
        disabled,
        tabindex,
        class: `${prefixCls}-input`,
        checked: !!checked.value,
        autofocus,
        value,
        ...globalProps,
        onChange: handleChange,
        onClick,
        onFocus,
        onBlur,
        onKeydown,
        onKeypress,
        onKeyup,
        required,
      };

      return (
        <span class={classString}>
          <input ref={inputRef} {...inputProps} />
          <span class={`${prefixCls}-inner`} />
        </span>
      );
    };
  },
});<|MERGE_RESOLUTION|>--- conflicted
+++ resolved
@@ -113,16 +113,10 @@
         onKeypress,
         onKeyup,
       } = attrs as HTMLAttributes;
-<<<<<<< HEAD
-      const globalProps = Object.keys({ ...others, ...attrs }).reduce((prev, key) => {
-        if (key.startsWith('data-') || key.startsWith('aria-') || key === 'role') {
-          prev[key] = others[key];
-=======
       const othersAndAttrs = { ...others, ...attrs };
       const globalProps = Object.keys(othersAndAttrs).reduce((prev, key) => {
-        if (key.substr(0, 5) === 'aria-' || key.substr(0, 5) === 'data-' || key === 'role') {
+        if (key.startsWith('data-') || key.startsWith('aria-') || key === 'role') {
           prev[key] = othersAndAttrs[key];
->>>>>>> 87121e26
         }
         return prev;
       }, {});
