--- conflicted
+++ resolved
@@ -46,21 +46,12 @@
 export type FormLayout = 'horizontal' | 'inline' | 'vertical';
 
 export const formProps = () => ({
-<<<<<<< HEAD
   layout: PropTypes.oneOf(tuple('horizontal', 'inline', 'vertical')),
   labelCol: objectType<ColProps & HTMLAttributes>(),
   wrapperCol: objectType<ColProps & HTMLAttributes>(),
   colon: booleanType(),
   labelAlign: stringType<FormLabelAlign>(),
   labelWrap: booleanType(),
-=======
-  layout: PropTypes.oneOf(tuple('horizontal', 'inline', 'vertical') as FormLayout[]),
-  labelCol: { type: Object as PropType<ColProps & HTMLAttributes> },
-  wrapperCol: { type: Object as PropType<ColProps & HTMLAttributes> },
-  colon: { type: Boolean, default: undefined },
-  labelAlign: PropTypes.oneOf(tuple('left', 'right') as FormLabelAlign[]),
-  labelWrap: { type: Boolean, default: undefined },
->>>>>>> 1977074a
   prefixCls: String,
   requiredMark: someType<RequiredMark | ''>([String, Boolean]),
   /** @deprecated Will warning in future branch. Pls use `requiredMark` instead. */
