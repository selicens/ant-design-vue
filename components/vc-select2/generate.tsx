--- conflicted
+++ resolved
@@ -163,13 +163,8 @@
    * Only used in current version for internal event process.
    * Do not use in production environment.
    */
-<<<<<<< HEAD
   internalProps: PropTypes.object,
 });
-=======
-  internalProps: PropTypes.object.def({}),
-};
->>>>>>> 90476bb1
 
 export interface SelectProps<OptionsType extends object[], ValueType> {
   prefixCls?: string;
