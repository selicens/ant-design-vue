import type { CSSProperties, VNodeTypes, ExtractPropTypes } from 'vue';
import { computed, ref, defineComponent } from 'vue';
import VcSlider from '../vc-slider/src/Slider';
import VcRange from '../vc-slider/src/Range';
import VcHandle from '../vc-slider/src/Handle';
<<<<<<< HEAD
import type { VueNode } from '../_util/type';
import {
  stringType,
  booleanType,
  someType,
  objectType,
  withInstall,
  functionType,
} from '../_util/type';
=======
import type { CustomSlotsType, VueNode } from '../_util/type';
import { withInstall } from '../_util/type';
>>>>>>> 144bb2e6
import type { TooltipPlacement } from '../tooltip/Tooltip';
import useConfigInject from '../config-provider/hooks/useConfigInject';
import SliderTooltip from './SliderTooltip';
import classNames from '../_util/classNames';
import { useInjectFormItemContext } from '../form/FormItemContext';
import type { FocusEventHandler } from '../_util/EventInterface';

// CSSINJS
import useStyle from './style';
import devWarning from '../vc-util/devWarning';

export type SliderValue = number | [number, number];

export interface SliderMarks {
  [key: number]:
    | VueNode
    | {
        style: CSSProperties;
        label: any;
      };
}

interface HandleGeneratorInfo {
  value?: number;
  dragging?: boolean;
  index: number;
}
export interface SliderRange {
  draggableTrack?: boolean;
}
export type HandleGeneratorFn = (config: {
  tooltipPrefixCls?: string;
  prefixCls?: string;
  info: HandleGeneratorInfo;
}) => VNodeTypes;
type Value = [number, number] | number;

const defaultTipFormatter = (value: number) => (typeof value === 'number' ? value.toString() : '');
export const sliderProps = () => ({
  id: String,
  prefixCls: String,
  tooltipPrefixCls: String,
  range: someType<boolean | SliderRange>([Boolean, Object]),
  reverse: booleanType(),
  min: Number,
  max: Number,
  step: someType<null | number>([Object, Number]),
  marks: objectType<SliderMarks>(),
  dots: booleanType(),
  value: someType<Value>([Array, Number]),
  defaultValue: someType<Value>([Array, Number]),
  included: booleanType(),
  disabled: booleanType(),
  vertical: booleanType(),
  tipFormatter: someType<((value?: number) => any) | null>(
    [Function, Object],
    () => defaultTipFormatter,
  ),
  tooltipOpen: booleanType(),
  /** @deprecated `tooltipVisible` is deprecated. Please use `tooltipOpen` instead. */
  tooltipVisible: booleanType(),
  tooltipPlacement: stringType<TooltipPlacement>(),
  getTooltipPopupContainer: functionType<(triggerNode: HTMLElement) => HTMLElement>(),
  autofocus: booleanType(),
  handleStyle: someType<CSSProperties[] | CSSProperties>([Array, Object]),
  trackStyle: someType<CSSProperties[] | CSSProperties>([Array, Object]),
  onChange: functionType<(value: Value) => void>(),
  onAfterChange: functionType<(value: Value) => void>(),
  onFocus: functionType<FocusEventHandler>(),
  onBlur: functionType<FocusEventHandler>(),
  'onUpdate:value': functionType<(value: Value) => void>(),
});

export type SliderProps = Partial<ExtractPropTypes<ReturnType<typeof sliderProps>>>;
export type Visibles = { [index: number]: boolean };

const Slider = defineComponent({
  compatConfig: { MODE: 3 },
  name: 'ASlider',
  inheritAttrs: false,
  props: sliderProps(),
  // emits: ['update:value', 'change', 'afterChange', 'blur'],
  slots: Object as CustomSlotsType<{
    mark?: any;
    default?: any;
  }>,
  setup(props, { attrs, slots, emit, expose }) {
    // Warning for deprecated usage
    if (process.env.NODE_ENV !== 'production') {
      [['tooltipVisible', 'tooltipOpen']].forEach(([deprecatedName, newName]) => {
        devWarning(
          props.tooltipVisible === undefined,
          'Slider',
          `\`${deprecatedName}\` is deprecated, please use \`${newName}\` instead.`,
        );
      });
    }
    const { prefixCls, rootPrefixCls, direction, getPopupContainer, configProvider } =
      useConfigInject('slider', props);

    // style
    const [wrapSSR, hashId] = useStyle(prefixCls);

    const formItemContext = useInjectFormItemContext();
    const sliderRef = ref();
    const visibles = ref<Visibles>({});
    const toggleTooltipOpen = (index: number, visible: boolean) => {
      visibles.value[index] = visible;
    };
    const tooltipPlacement = computed(() => {
      if (props.tooltipPlacement) {
        return props.tooltipPlacement;
      }
      if (!props.vertical) {
        return 'top';
      }
      return direction.value === 'rtl' ? 'left' : 'right';
    });

    const focus = () => {
      sliderRef.value?.focus();
    };
    const blur = () => {
      sliderRef.value?.blur();
    };
    const handleChange = (val: SliderValue) => {
      emit('update:value', val);
      emit('change', val);
      formItemContext.onFieldChange();
    };
    const handleBlur = (e: FocusEvent) => {
      emit('blur', e);
    };
    expose({
      focus,
      blur,
    });
    const handleWithTooltip: HandleGeneratorFn = ({
      tooltipPrefixCls,
      info: { value, dragging, index, ...restProps },
    }) => {
      const { tipFormatter, tooltipOpen = props.tooltipVisible, getTooltipPopupContainer } = props;
      const isTipFormatter = tipFormatter ? visibles.value[index] || dragging : false;
      const open = tooltipOpen || (tooltipOpen === undefined && isTipFormatter);
      return (
        <SliderTooltip
          prefixCls={tooltipPrefixCls}
          title={tipFormatter ? tipFormatter(value) : ''}
          open={open}
          placement={tooltipPlacement.value}
          transitionName={`${rootPrefixCls.value}-zoom-down`}
          key={index}
          overlayClassName={`${prefixCls.value}-tooltip`}
          getPopupContainer={getTooltipPopupContainer || getPopupContainer?.value}
        >
          <VcHandle
            {...restProps}
            value={value}
            onMouseenter={() => toggleTooltipOpen(index, true)}
            onMouseleave={() => toggleTooltipOpen(index, false)}
          />
        </SliderTooltip>
      );
    };
    return () => {
      const {
        tooltipPrefixCls: customizeTooltipPrefixCls,
        range,
        id = formItemContext.id.value,
        ...restProps
      } = props;
      const tooltipPrefixCls = configProvider.getPrefixCls('tooltip', customizeTooltipPrefixCls);
      const cls = classNames(
        attrs.class,
        {
          [`${prefixCls.value}-rtl`]: direction.value === 'rtl',
        },
        hashId.value,
      );

      // make reverse default on rtl direction
      if (direction.value === 'rtl' && !restProps.vertical) {
        restProps.reverse = !restProps.reverse;
      }

      // extrack draggableTrack from range={{ ... }}
      let draggableTrack: boolean | undefined;
      if (typeof range === 'object') {
        draggableTrack = range.draggableTrack;
      }

      if (range) {
        return wrapSSR(
          <VcRange
            {...attrs}
            {...restProps}
            step={restProps.step!}
            draggableTrack={draggableTrack}
            class={cls}
            ref={sliderRef}
            handle={(info: HandleGeneratorInfo) =>
              handleWithTooltip({
                tooltipPrefixCls,
                prefixCls: prefixCls.value,
                info,
              })
            }
            prefixCls={prefixCls.value}
            onChange={handleChange}
            onBlur={handleBlur}
            v-slots={{ mark: slots.mark }}
          />,
        );
      }
      return wrapSSR(
        <VcSlider
          {...attrs}
          {...restProps}
          id={id}
          step={restProps.step!}
          class={cls}
          ref={sliderRef}
          handle={(info: HandleGeneratorInfo) =>
            handleWithTooltip({
              tooltipPrefixCls,
              prefixCls: prefixCls.value,
              info,
            })
          }
          prefixCls={prefixCls.value}
          onChange={handleChange}
          onBlur={handleBlur}
          v-slots={{ mark: slots.mark }}
        />,
      );
    };
  },
});

export default withInstall(Slider);<|MERGE_RESOLUTION|>--- conflicted
+++ resolved
@@ -3,8 +3,8 @@
 import VcSlider from '../vc-slider/src/Slider';
 import VcRange from '../vc-slider/src/Range';
 import VcHandle from '../vc-slider/src/Handle';
-<<<<<<< HEAD
-import type { VueNode } from '../_util/type';
+
+import type { VueNode, CustomSlotsType } from '../_util/type';
 import {
   stringType,
   booleanType,
@@ -13,10 +13,6 @@
   withInstall,
   functionType,
 } from '../_util/type';
-=======
-import type { CustomSlotsType, VueNode } from '../_util/type';
-import { withInstall } from '../_util/type';
->>>>>>> 144bb2e6
 import type { TooltipPlacement } from '../tooltip/Tooltip';
 import useConfigInject from '../config-provider/hooks/useConfigInject';
 import SliderTooltip from './SliderTooltip';
