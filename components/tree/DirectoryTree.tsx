--- conflicted
+++ resolved
@@ -18,11 +18,8 @@
 import { calcRangeKeys, convertDirectoryKeysToNodes } from './utils/dictUtil';
 import useConfigInject from '../config-provider/hooks/useConfigInject';
 import { filterEmpty } from '../_util/props-util';
-<<<<<<< HEAD
 import { someType } from '../_util/type';
-=======
 import type { CustomSlotsType } from '../_util/type';
->>>>>>> 144bb2e6
 
 export type ExpandAction = false | 'click' | 'doubleclick' | 'dblclick';
 
