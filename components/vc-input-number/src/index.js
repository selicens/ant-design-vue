--- conflicted
+++ resolved
@@ -783,10 +783,6 @@
             onBlur={this.onBlur}
             onKeydown={editable ? this.onKeyDown : noop}
             onKeyup={editable ? this.onKeyUp : noop}
-<<<<<<< HEAD
-            maxlength={props.maxLength}
-=======
->>>>>>> 9195ba5f
             readOnly={this.readOnly}
             disabled={this.disabled}
             max={this.max}
