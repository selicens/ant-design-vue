--- conflicted
+++ resolved
@@ -1,10 +1,7 @@
 import Vue from 'vue';
 import ConfirmDialog from './ConfirmDialog';
-<<<<<<< HEAD
 import { destroyFns } from './Modal';
-=======
 import Base from '../base';
->>>>>>> c9f1c266
 
 export default function confirm(config) {
   const div = document.createElement('div');
