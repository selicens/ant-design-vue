--- conflicted
+++ resolved
@@ -2,11 +2,7 @@
 
 exports[`renders ./components/dropdown/demo/basic.md correctly 1`] = `
 <a href="#" class="ant-dropdown-link ant-dropdown-trigger">
-<<<<<<< HEAD
   Hover me <i aria-label="icon: down" class="anticon anticon-down"><svg viewBox="64 64 896 896" data-icon="down" width="1em" height="1em" fill="currentColor" aria-hidden="true" class="">
-=======
-  Hover me <i class="anticon anticon-down"><svg viewBox="64 64 896 896" data-icon="down" width="1em" height="1em" fill="currentColor" aria-hidden="true" focusable="false" class="">
->>>>>>> 6d1a385f
       <path d="M884 256h-75c-5.1 0-9.9 2.5-12.9 6.6L512 654.2 227.9 262.6c-3-4.1-7.8-6.6-12.9-6.6h-75c-6.5 0-10.3 7.4-6.5 12.7l352.6 486.1c12.8 17.6 39 17.6 51.7 0l352.6-486.1c3.9-5.3.1-12.7-6.4-12.7z"></path>
     </svg></i></a>
 `;
@@ -15,21 +11,12 @@
 
 exports[`renders ./components/dropdown/demo/dropdown-button.md correctly 1`] = `
 <div>
-<<<<<<< HEAD
   <div class="ant-btn-group ant-dropdown-button"><button type="button" class="ant-btn ant-btn-default"><span>Dropdown</span></button><button type="button" class="ant-btn ant-btn-default ant-dropdown-trigger"><i aria-label="icon: ellipsis" class="anticon anticon-ellipsis"><svg viewBox="64 64 896 896" data-icon="ellipsis" width="1em" height="1em" fill="currentColor" aria-hidden="true" class="">
           <path d="M176 511a56 56 0 1 0 112 0 56 56 0 1 0-112 0zm280 0a56 56 0 1 0 112 0 56 56 0 1 0-112 0zm280 0a56 56 0 1 0 112 0 56 56 0 1 0-112 0z"></path>
         </svg></i></button></div>
-  <div class="ant-btn-group ant-dropdown-button" style="margin-left: 8px;"><button disabled="disabled" type="button" class="ant-btn ant-btn-default"><span>Dropdown</span></button><button type="button" class="ant-btn ant-btn-default ant-dropdown-trigger"><i aria-label="icon: ellipsis" class="anticon anticon-ellipsis"><svg viewBox="64 64 896 896" data-icon="ellipsis" width="1em" height="1em" fill="currentColor" aria-hidden="true" class="">
+  <div class="ant-btn-group ant-dropdown-button" style="margin-left: 8px;"><button disabled="disabled" type="button" class="ant-btn ant-btn-default"><span>Dropdown</span></button><button disabled="disabled" type="button" class="ant-btn ant-btn-default ant-dropdown-trigger"><i aria-label="icon: ellipsis" class="anticon anticon-ellipsis"><svg viewBox="64 64 896 896" data-icon="ellipsis" width="1em" height="1em" fill="currentColor" aria-hidden="true" class="">
           <path d="M176 511a56 56 0 1 0 112 0 56 56 0 1 0-112 0zm280 0a56 56 0 1 0 112 0 56 56 0 1 0-112 0zm280 0a56 56 0 1 0 112 0 56 56 0 1 0-112 0z"></path>
         </svg></i></button></div> <button type="button" class="ant-btn ant-btn-default ant-dropdown-trigger" style="margin-left: 8px;"><span>Button</span><i aria-label="icon: down" class="anticon anticon-down"><svg viewBox="64 64 896 896" data-icon="down" width="1em" height="1em" fill="currentColor" aria-hidden="true" class="">
-=======
-  <div class="ant-btn-group ant-dropdown-button"><button type="button" class="ant-btn ant-btn-default"><span>Dropdown</span></button><button type="button" class="ant-btn ant-btn-default ant-dropdown-trigger"><i class="anticon anticon-ellipsis"><svg viewBox="64 64 896 896" data-icon="ellipsis" width="1em" height="1em" fill="currentColor" aria-hidden="true" focusable="false" class="">
-          <path d="M176 511a56 56 0 1 0 112 0 56 56 0 1 0-112 0zm280 0a56 56 0 1 0 112 0 56 56 0 1 0-112 0zm280 0a56 56 0 1 0 112 0 56 56 0 1 0-112 0z"></path>
-        </svg></i></button></div>
-  <div class="ant-btn-group ant-dropdown-button" style="margin-left: 8px;"><button disabled="disabled" type="button" class="ant-btn ant-btn-default"><span>Dropdown</span></button><button disabled="disabled" type="button" class="ant-btn ant-btn-default ant-dropdown-trigger"><i class="anticon anticon-ellipsis"><svg viewBox="64 64 896 896" data-icon="ellipsis" width="1em" height="1em" fill="currentColor" aria-hidden="true" focusable="false" class="">
-          <path d="M176 511a56 56 0 1 0 112 0 56 56 0 1 0-112 0zm280 0a56 56 0 1 0 112 0 56 56 0 1 0-112 0zm280 0a56 56 0 1 0 112 0 56 56 0 1 0-112 0z"></path>
-        </svg></i></button></div> <button type="button" class="ant-btn ant-btn-default ant-dropdown-trigger" style="margin-left: 8px;"><span>Button</span><i class="anticon anticon-down"><svg viewBox="64 64 896 896" data-icon="down" width="1em" height="1em" fill="currentColor" aria-hidden="true" focusable="false" class="">
->>>>>>> 6d1a385f
         <path d="M884 256h-75c-5.1 0-9.9 2.5-12.9 6.6L512 654.2 227.9 262.6c-3-4.1-7.8-6.6-12.9-6.6h-75c-6.5 0-10.3 7.4-6.5 12.7l352.6 486.1c12.8 17.6 39 17.6 51.7 0l352.6-486.1c3.9-5.3.1-12.7-6.4-12.7z"></path>
       </svg></i></button>
 </div>
@@ -37,33 +24,21 @@
 
 exports[`renders ./components/dropdown/demo/event.md correctly 1`] = `
 <a href="#" class="ant-dropdown-link ant-dropdown-trigger">
-<<<<<<< HEAD
   Hover me, Click menu item <i aria-label="icon: down" class="anticon anticon-down"><svg viewBox="64 64 896 896" data-icon="down" width="1em" height="1em" fill="currentColor" aria-hidden="true" class="">
-=======
-  Hover me, Click menu item <i class="anticon anticon-down"><svg viewBox="64 64 896 896" data-icon="down" width="1em" height="1em" fill="currentColor" aria-hidden="true" focusable="false" class="">
->>>>>>> 6d1a385f
       <path d="M884 256h-75c-5.1 0-9.9 2.5-12.9 6.6L512 654.2 227.9 262.6c-3-4.1-7.8-6.6-12.9-6.6h-75c-6.5 0-10.3 7.4-6.5 12.7l352.6 486.1c12.8 17.6 39 17.6 51.7 0l352.6-486.1c3.9-5.3.1-12.7-6.4-12.7z"></path>
     </svg></i></a>
 `;
 
 exports[`renders ./components/dropdown/demo/item.md correctly 1`] = `
 <a href="#" class="ant-dropdown-link ant-dropdown-trigger">
-<<<<<<< HEAD
   Hover me <i aria-label="icon: down" class="anticon anticon-down"><svg viewBox="64 64 896 896" data-icon="down" width="1em" height="1em" fill="currentColor" aria-hidden="true" class="">
-=======
-  Hover me <i class="anticon anticon-down"><svg viewBox="64 64 896 896" data-icon="down" width="1em" height="1em" fill="currentColor" aria-hidden="true" focusable="false" class="">
->>>>>>> 6d1a385f
       <path d="M884 256h-75c-5.1 0-9.9 2.5-12.9 6.6L512 654.2 227.9 262.6c-3-4.1-7.8-6.6-12.9-6.6h-75c-6.5 0-10.3 7.4-6.5 12.7l352.6 486.1c12.8 17.6 39 17.6 51.7 0l352.6-486.1c3.9-5.3.1-12.7-6.4-12.7z"></path>
     </svg></i></a>
 `;
 
 exports[`renders ./components/dropdown/demo/overlay-visible.md correctly 1`] = `
 <a href="#" class="ant-dropdown-link ant-dropdown-trigger">
-<<<<<<< HEAD
   Hover me <i aria-label="icon: down" class="anticon anticon-down"><svg viewBox="64 64 896 896" data-icon="down" width="1em" height="1em" fill="currentColor" aria-hidden="true" class="">
-=======
-  Hover me <i class="anticon anticon-down"><svg viewBox="64 64 896 896" data-icon="down" width="1em" height="1em" fill="currentColor" aria-hidden="true" focusable="false" class="">
->>>>>>> 6d1a385f
       <path d="M884 256h-75c-5.1 0-9.9 2.5-12.9 6.6L512 654.2 227.9 262.6c-3-4.1-7.8-6.6-12.9-6.6h-75c-6.5 0-10.3 7.4-6.5 12.7l352.6 486.1c12.8 17.6 39 17.6 51.7 0l352.6-486.1c3.9-5.3.1-12.7-6.4-12.7z"></path>
     </svg></i></a>
 `;
@@ -80,22 +55,14 @@
 
 exports[`renders ./components/dropdown/demo/sub-menu.md correctly 1`] = `
 <a href="#" class="ant-dropdown-link ant-dropdown-trigger">
-<<<<<<< HEAD
   Cascading menu <i aria-label="icon: down" class="anticon anticon-down"><svg viewBox="64 64 896 896" data-icon="down" width="1em" height="1em" fill="currentColor" aria-hidden="true" class="">
-=======
-  Cascading menu <i class="anticon anticon-down"><svg viewBox="64 64 896 896" data-icon="down" width="1em" height="1em" fill="currentColor" aria-hidden="true" focusable="false" class="">
->>>>>>> 6d1a385f
       <path d="M884 256h-75c-5.1 0-9.9 2.5-12.9 6.6L512 654.2 227.9 262.6c-3-4.1-7.8-6.6-12.9-6.6h-75c-6.5 0-10.3 7.4-6.5 12.7l352.6 486.1c12.8 17.6 39 17.6 51.7 0l352.6-486.1c3.9-5.3.1-12.7-6.4-12.7z"></path>
     </svg></i></a>
 `;
 
 exports[`renders ./components/dropdown/demo/trigger.md correctly 1`] = `
 <a href="#" class="ant-dropdown-link ant-dropdown-trigger">
-<<<<<<< HEAD
   Click me <i aria-label="icon: down" class="anticon anticon-down"><svg viewBox="64 64 896 896" data-icon="down" width="1em" height="1em" fill="currentColor" aria-hidden="true" class="">
-=======
-  Click me <i class="anticon anticon-down"><svg viewBox="64 64 896 896" data-icon="down" width="1em" height="1em" fill="currentColor" aria-hidden="true" focusable="false" class="">
->>>>>>> 6d1a385f
       <path d="M884 256h-75c-5.1 0-9.9 2.5-12.9 6.6L512 654.2 227.9 262.6c-3-4.1-7.8-6.6-12.9-6.6h-75c-6.5 0-10.3 7.4-6.5 12.7l352.6 486.1c12.8 17.6 39 17.6 51.7 0l352.6-486.1c3.9-5.3.1-12.7-6.4-12.7z"></path>
     </svg></i></a>
 `;