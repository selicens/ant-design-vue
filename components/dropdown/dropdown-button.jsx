--- conflicted
+++ resolved
@@ -88,19 +88,8 @@
     };
 
     return (
-<<<<<<< HEAD
-      <ButtonGroup {...restProps} class={prefixCls}>
-        <Button
-          type={type}
-          disabled={disabled}
-          onClick={this.onClick}
-          htmlType={htmlType}
-          href={href}
-        >
-=======
       <ButtonGroup {...buttonGroupProps}>
         <Button type={type} disabled={disabled} onClick={this.onClick} htmlType={htmlType}>
->>>>>>> 6d1a385f
           {this.$slots.default}
         </Button>
         <Dropdown {...dropdownProps}>
