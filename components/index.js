/* @remove-on-es-build-begin */
// this file is not used if use https://github.com/ant-design/babel-plugin-import
const ENV = process.env.NODE_ENV
if (ENV !== 'production' &&
    ENV !== 'test' &&
    typeof console !== 'undefined' &&
    console.warn &&
    typeof window !== 'undefined') {
  console.warn(
    'You are using a whole package of antd, ' +
    'please use https://www.npmjs.com/package/babel-plugin-import to reduce app bundle size.',
  )
}
/* @remove-on-es-build-end */

import Button from './button'
const ButtonGroup = Button.Group
export { Button, ButtonGroup }

import Checkbox from './checkbox'
const CheckboxGroup = Checkbox.Group
export { Checkbox, CheckboxGroup }

export { default as Icon } from './icon'

import Radio from './radio'
const RadioGroup = Radio.Group
const RadioButton = Radio.Button
export { Radio, RadioGroup, RadioButton }

import { Row, Col } from './grid'
export {
  Row,
  Col,
}

export { default as Rate } from './rate'

export { default as Tooltip } from './tooltip'

export { default as Pagination } from './pagination'

import Tag from './tag'
const CheckableTag = Tag.CheckableTag

export {
  Tag,
  CheckableTag,
}

export { default as Avatar } from './avatar'

export { default as Badge } from './badge'

import Tabs from './tabs'
const TabPane = Tabs.TabPane
export {
  Tabs,
  TabPane,
}

import Input from './input'

const InputGroup = Input.Group
const InputSearch = Input.Search
const InputTextArea = Input.TextArea
const Textarea = InputTextArea
const TextArea = InputTextArea

export { Input, InputGroup, InputSearch, InputTextArea, Textarea, TextArea }

import Breadcrumb from './breadcrumb'
const BreadcrumbItem = Breadcrumb.Item
export { Breadcrumb, BreadcrumbItem }

export { default as Popover } from './popover'

export { default as Popconfirm } from './popconfirm'

import Menu from './menu'
const MenuItem = Menu.Item
const SubMenu = Menu.SubMenu
const MenuDivider = Menu.Divider
const MenuItemGroup = Menu.ItemGroup
export { Menu, MenuItem, SubMenu, MenuDivider, MenuItemGroup }

export { default as Card } from './card'

import Dropdown from './dropdown'
const DropdownButton = Dropdown.Button
export { Dropdown, DropdownButton }

export { default as Divider } from './divider'

import Collapse from './collapse'
const CollapsePanel = Collapse.Panel
export { Collapse, CollapsePanel }

import notification from './notification'
import message from './message'

export { default as Spin } from './spin'

import Select from './select'
const SelectOption = Select.Option
const SelectOptGroup = Select.OptGroup
export { Select, SelectOption, SelectOptGroup }

export { default as Switch } from './switch'

export { default as LocaleProvider } from './locale-provider'

export { default as AutoComplete } from './auto-complete'

export { default as Affix } from './affix'

export { default as Cascader } from './cascader'
export { default as BackTop } from './back-top'
export { default as Modal } from './modal'
export { default as Alert } from './alert'
export { default as TimePicker } from './time-picker'

export { notification, message }

import Steps from './steps'
const { Step } = Steps
export { Steps, Step }

export { default as Calendar } from './calendar'

import DatePicker from './date-picker'
const { MonthPicker, RangePicker, WeekPicker } = DatePicker
export { DatePicker, MonthPicker, RangePicker, WeekPicker }

<<<<<<< HEAD
export { default as version } from './version'

export { default as Slider } from './slider'
=======
import Table from './table'
const { Column: TableColumn, ColumnGroup: TableColumnGroup } = Table

export { Table, TableColumn, TableColumnGroup }

export { default as version } from './version'
>>>>>>> f65c72f6
<|MERGE_RESOLUTION|>--- conflicted
+++ resolved
@@ -132,15 +132,11 @@
 const { MonthPicker, RangePicker, WeekPicker } = DatePicker
 export { DatePicker, MonthPicker, RangePicker, WeekPicker }
 
-<<<<<<< HEAD
-export { default as version } from './version'
-
-export { default as Slider } from './slider'
-=======
 import Table from './table'
 const { Column: TableColumn, ColumnGroup: TableColumnGroup } = Table
 
 export { Table, TableColumn, TableColumnGroup }
 
 export { default as version } from './version'
->>>>>>> f65c72f6
+
+export { default as Slider } from './slider'