import './button/style'
import './checkbox/style'
import './icon/style'
import './radio/style'
import './grid/style'
<<<<<<< HEAD
import './tooltip/style'
=======
import './rate/style'
>>>>>>> a074865d

export { default as Button } from './button'

export { default as Checkbox } from './checkbox'

export { default as Icon } from './icon'

export { default as Radio } from './radio'

export { default as Grid } from './grid'

<<<<<<< HEAD
export { default as ToolTip } from './tooltip'
=======
export { default as Rate } from './rate'
>>>>>>> a074865d
<|MERGE_RESOLUTION|>--- conflicted
+++ resolved
@@ -3,11 +3,8 @@
 import './icon/style'
 import './radio/style'
 import './grid/style'
-<<<<<<< HEAD
 import './tooltip/style'
-=======
 import './rate/style'
->>>>>>> a074865d
 
 export { default as Button } from './button'
 
@@ -19,8 +16,6 @@
 
 export { default as Grid } from './grid'
 
-<<<<<<< HEAD
-export { default as ToolTip } from './tooltip'
-=======
 export { default as Rate } from './rate'
->>>>>>> a074865d
+
+export { default as ToolTip } from './tooltip'