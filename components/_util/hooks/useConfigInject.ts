--- conflicted
+++ resolved
@@ -18,11 +18,8 @@
   form?: ComputedRef<{
     requiredMark?: RequiredMark;
   }>;
-<<<<<<< HEAD
   autoInsertSpaceInButton: ComputedRef<Boolean>;
-=======
   renderEmpty?: ComputedRef<(componentName?: string) => VNodeChild | JSX.Element>;
->>>>>>> e85d436d
 } => {
   const configProvider = inject<UnwrapRef<ConfigProviderProps>>(
     'configProvider',
@@ -30,11 +27,8 @@
   );
   const prefixCls = computed(() => configProvider.getPrefixCls(name, props.prefixCls));
   const direction = computed(() => configProvider.direction);
-<<<<<<< HEAD
   const autoInsertSpaceInButton = computed(() => configProvider.autoInsertSpaceInButton);
-=======
   const renderEmpty = computed(() => configProvider.renderEmpty);
->>>>>>> e85d436d
   const space = computed(() => configProvider.space);
   const pageHeader = computed(() => configProvider.pageHeader);
   const form = computed(() => configProvider.form);
@@ -49,10 +43,7 @@
     space,
     pageHeader,
     form,
-<<<<<<< HEAD
     autoInsertSpaceInButton,
-=======
     renderEmpty,
->>>>>>> e85d436d
   };
 };