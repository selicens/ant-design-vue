--- conflicted
+++ resolved
@@ -65,7 +65,6 @@
   });
   return { ...slots, ...getScopedSlots(ele) };
 };
-<<<<<<< HEAD
 const getSlot = (self, name = 'default', options = {}) => {
   return (
     (self.$scopedSlots && self.$scopedSlots[name] && self.$scopedSlots[name](options)) ||
@@ -73,9 +72,7 @@
     []
   );
 };
-=======
-
->>>>>>> 6d1a385f
+
 const getAllChildren = ele => {
   let componentOptions = ele.componentOptions || {};
   if (ele.$vnode) {
