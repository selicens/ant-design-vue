import classnames from 'classnames';
import VcDrawer from '../vc-drawer/src';
import PropTypes from '../_util/vue-types';
import BaseMixin from '../_util/BaseMixin';
import Icon from '../icon';
import { getComponentFromProp, getOptionProps } from '../_util/props-util';
<<<<<<< HEAD
import { ConfigConsumerProps } from '../config-provider';
=======
import Base from '../base';
>>>>>>> c9f1c266

const Drawer = {
  name: 'ADrawer',
  props: {
    closable: PropTypes.bool.def(true),
    destroyOnClose: PropTypes.bool,
    getContainer: PropTypes.any,
    maskClosable: PropTypes.bool.def(true),
    mask: PropTypes.bool.def(true),
    maskStyle: PropTypes.object,
    wrapStyle: PropTypes.object,
    title: PropTypes.any,
    visible: PropTypes.bool,
    width: PropTypes.oneOfType([PropTypes.string, PropTypes.number]).def(256),
    height: PropTypes.oneOfType([PropTypes.string, PropTypes.number]).def(256),
    zIndex: PropTypes.number,
    prefixCls: PropTypes.string,
    placement: PropTypes.oneOf(['top', 'right', 'bottom', 'left']).def('right'),
    level: PropTypes.any.def(null),
    wrapClassName: PropTypes.string, // not use class like react, vue will add class to root dom
    handle: PropTypes.any,
  },
  mixins: [BaseMixin],
  data() {
    this.destroyClose = false;
    this.preVisible = this.$props.visible;
    return {
      _push: false,
    };
  },
  inject: {
    parentDrawer: {
      default: () => null,
    },
    configProvider: { default: () => ({}) },
  },
  provide() {
    return {
      parentDrawer: this,
    };
  },
  updated() {
    this.$nextTick(() => {
      if (this.preVisible !== this.visible && this.parentDrawer) {
        if (this.visible) {
          this.parentDrawer.push();
        } else {
          this.parentDrawer.pull();
        }
      }
      this.preVisible = this.visible;
    });
  },
  methods: {
    close(e) {
      if (this.visible !== undefined) {
        this.$emit('close', e);
        return;
      }
    },
    onMaskClick(e) {
      if (!this.maskClosable) {
        return;
      }
      this.close(e);
    },
    push() {
      this.setState({
        _push: true,
      });
    },
    pull() {
      this.setState({
        _push: false,
      });
    },
    onDestroyTransitionEnd() {
      const isDestroyOnClose = this.getDestroyOnClose();
      if (!isDestroyOnClose) {
        return;
      }
      if (!this.visible) {
        this.destroyClose = true;
        this.$forceUpdate();
      }
    },

    getDestroyOnClose() {
      return this.destroyOnClose && !this.visible;
    },
    // get drawar push width or height
    getPushTransform(placement) {
      if (placement === 'left' || placement === 'right') {
        return `translateX(${placement === 'left' ? 180 : -180}px)`;
      }
      if (placement === 'top' || placement === 'bottom') {
        return `translateY(${placement === 'top' ? 180 : -180}px)`;
      }
    },
    getRcDrawerStyle() {
      const { zIndex, placement, maskStyle, wrapStyle } = this.$props;
      const { _push: push } = this.$data;
      return {
        ...maskStyle,
        zIndex,
        transform: push ? this.getPushTransform(placement) : undefined,
        ...wrapStyle,
      };
    },
    renderHeader(prefixCls) {
      const { closable } = this.$props;
      const title = getComponentFromProp(this, 'title');
      if (!title && !closable) {
        return null;
      }

      const headerClassName = title ? `${prefixCls}-header` : `${prefixCls}-header-no-title`;
      return (
        <div class={headerClassName}>
          {title && <div class={`${prefixCls}-title`}>{title}</div>}
          {closable ? this.renderCloseIcon(prefixCls) : null}
        </div>
      );
    },
    renderCloseIcon(prefixCls) {
      return (
        <button key="closer" onClick={this.close} aria-label="Close" class={`${prefixCls}-close`}>
          <Icon type="close" />
        </button>
      );
    },
    // render drawer body dom
    renderBody(prefixCls) {
      if (this.destroyClose && !this.visible) {
        return null;
      }
      this.destroyClose = false;
      const { placement } = this.$props;

      const containerStyle =
        placement === 'left' || placement === 'right'
          ? {
              overflow: 'auto',
              height: '100%',
            }
          : {};

      const isDestroyOnClose = this.getDestroyOnClose();
      if (isDestroyOnClose) {
        // Increase the opacity transition, delete children after closing.
        containerStyle.opacity = 0;
        containerStyle.transition = 'opacity .3s';
      }

      return (
        <div
          class={`${prefixCls}-wrapper-body`}
          style={containerStyle}
          onTransitionend={this.onDestroyTransitionEnd}
        >
          {this.renderHeader(prefixCls)}
          <div key="body" class={`${prefixCls}-body`}>
            {this.$slots.default}
          </div>
        </div>
      );
    },
  },
  render() {
    const props = getOptionProps(this);
    const {
      prefixCls: customizePrefixCls,
      width,
      height,
      visible,
      placement,
      wrapClassName,
      ...rest
    } = props;
    const haveMask = rest.mask ? '' : 'no-mask';
    const offsetStyle = {};
    if (placement === 'left' || placement === 'right') {
      offsetStyle.width = typeof width === 'number' ? `${width}px` : width;
    } else {
      offsetStyle.height = typeof height === 'number' ? `${height}px` : height;
    }
    const handler = getComponentFromProp(this, 'handle') || false;
    const getPrefixCls = this.configProvider.getPrefixCls || ConfigConsumerProps.getPrefixCls;
    const prefixCls = getPrefixCls('drawer', customizePrefixCls);

    const vcDrawerProps = {
      props: {
        ...rest,
        handler,
        ...offsetStyle,
        prefixCls,
        open: visible,
        showMask: props.mask,
        placement,
        className: classnames({
          [wrapClassName]: !!wrapClassName,
          [haveMask]: !!haveMask,
        }),
        wrapStyle: this.getRcDrawerStyle(),
      },
      on: {
        maskClick: this.onMaskClick,
        ...this.$listeners,
      },
    };
    return <VcDrawer {...vcDrawerProps}>{this.renderBody(prefixCls)}</VcDrawer>;
  },
};

/* istanbul ignore next */
Drawer.install = function(Vue) {
  Vue.use(Base);
  Vue.component(Drawer.name, Drawer);
};

export default Drawer;<|MERGE_RESOLUTION|>--- conflicted
+++ resolved
@@ -4,11 +4,8 @@
 import BaseMixin from '../_util/BaseMixin';
 import Icon from '../icon';
 import { getComponentFromProp, getOptionProps } from '../_util/props-util';
-<<<<<<< HEAD
 import { ConfigConsumerProps } from '../config-provider';
-=======
 import Base from '../base';
->>>>>>> c9f1c266
 
 const Drawer = {
   name: 'ADrawer',
