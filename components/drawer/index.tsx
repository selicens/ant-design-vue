--- conflicted
+++ resolved
@@ -15,14 +15,9 @@
 import VcDrawer from '../vc-drawer';
 import PropTypes from '../_util/vue-types';
 import CloseOutlined from '@ant-design/icons-vue/CloseOutlined';
-<<<<<<< HEAD
 import useConfigInject from '../config-provider/hooks/useConfigInject';
 import { objectType, withInstall } from '../_util/type';
-=======
-import useConfigInject from '../_util/hooks/useConfigInject';
 import type { CustomSlotsType } from '../_util/type';
-import { tuple, withInstall } from '../_util/type';
->>>>>>> 144bb2e6
 import omit from '../_util/omit';
 import devWarning from '../vc-util/devWarning';
 import type { KeyboardEventHandler, MouseEventHandler } from '../_util/EventInterface';
@@ -34,17 +29,10 @@
 
 type ILevelMove = number | [number, number];
 
-<<<<<<< HEAD
 const PlacementTypes = ['top', 'right', 'bottom', 'left'] as const;
 export type placementType = (typeof PlacementTypes)[number];
 
 const SizeTypes = ['default', 'large'] as const;
-=======
-const PlacementTypes = tuple('top', 'right', 'bottom', 'left');
-export type placementType = (typeof PlacementTypes)[number];
-
-const SizeTypes = tuple('default', 'large');
->>>>>>> 144bb2e6
 export type sizeType = (typeof SizeTypes)[number];
 
 export interface PushState {
