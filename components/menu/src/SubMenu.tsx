import PropTypes from '../../_util/vue-types';
import type { PropType, ExtractPropTypes } from 'vue';
import {
  computed,
  defineComponent,
  getCurrentInstance,
  shallowRef,
  watch,
  onBeforeUnmount,
} from 'vue';
import useProvideKeyPath, { useInjectKeyPath, useMeasure } from './hooks/useKeyPath';
import {
  useInjectMenu,
  useProvideFirstLevel,
  MenuContextProvider,
  useProvideForceRender,
  useInjectForceRender,
} from './hooks/useMenuContext';
import { getPropsSlot, isValidElement } from '../../_util/props-util';
import classNames from '../../_util/classNames';
import useDirectionStyle from './hooks/useDirectionStyle';
import PopupTrigger from './PopupTrigger';
import SubMenuList from './SubMenuList';
import InlineSubMenuList from './InlineSubMenuList';
import { cloneElement } from '../../_util/vnode';
import Overflow from '../../vc-overflow';
import devWarning from '../../vc-util/devWarning';
import isValid from '../../_util/isValid';
import type { MouseEventHandler } from '../../_util/EventInterface';
<<<<<<< HEAD
import type { Key } from '../../_util/type';
import { objectType } from '../../_util/type';
import type { ItemType, MenuTheme } from './interface';
=======
import type { CustomSlotsType, Key } from '../../_util/type';
>>>>>>> 144bb2e6

let indexGuid = 0;

export const subMenuProps = () => ({
  icon: PropTypes.any,
  title: PropTypes.any,
  disabled: Boolean,
  level: Number,
  popupClassName: String,
  popupOffset: Array as unknown as PropType<[number, number]>,
  internalPopupClose: Boolean,
  eventKey: String,
  expandIcon: Function as PropType<(p?: { isOpen: boolean; [key: string]: any }) => any>,
  theme: String as PropType<MenuTheme>,
  onMouseenter: Function as PropType<MouseEventHandler>,
  onMouseleave: Function as PropType<MouseEventHandler>,
  onTitleClick: Function as PropType<(e: MouseEvent, key: Key) => void>,

  // Internal user prop
  originItemValue: objectType<ItemType>(),
});

export type SubMenuProps = Partial<ExtractPropTypes<ReturnType<typeof subMenuProps>>>;

export default defineComponent({
  compatConfig: { MODE: 3 },
  name: 'ASubMenu',
  inheritAttrs: false,
  props: subMenuProps(),
  slots: Object as CustomSlotsType<{
    icon?: any;
    title?: any;
    expandIcon?: { isOpen: boolean; [key: string]: any };
    default?: any;
  }>,
  setup(props, { slots, attrs, emit }) {
    useProvideFirstLevel(false);
    const isMeasure = useMeasure();
    const instance = getCurrentInstance();
    const vnodeKey =
      typeof instance.vnode.key === 'symbol' ? String(instance.vnode.key) : instance.vnode.key;
    devWarning(
      typeof instance.vnode.key !== 'symbol',
      'SubMenu',
      `SubMenu \`:key="${String(vnodeKey)}"\` not support Symbol type`,
    );
    const key = isValid(vnodeKey) ? vnodeKey : `sub_menu_${++indexGuid}_$$_not_set_key`;
    const eventKey =
      props.eventKey ??
      (isValid(vnodeKey) ? `sub_menu_${++indexGuid}_$$_${vnodeKey}` : (key as string));
    const { parentEventKeys, parentInfo, parentKeys } = useInjectKeyPath();
    const keysPath = computed(() => [...parentKeys.value, key]);
    const childrenEventKeys = shallowRef([]);
    const menuInfo = {
      eventKey,
      key,
      parentEventKeys,
      childrenEventKeys,
      parentKeys,
    };
    parentInfo.childrenEventKeys?.value.push(eventKey);
    onBeforeUnmount(() => {
      if (parentInfo.childrenEventKeys) {
        parentInfo.childrenEventKeys.value = parentInfo.childrenEventKeys?.value.filter(
          k => k != eventKey,
        );
      }
    });

    useProvideKeyPath(eventKey, key, menuInfo);

    const {
      prefixCls,
      activeKeys,
      disabled: contextDisabled,
      changeActiveKeys,
      mode,
      inlineCollapsed,
      openKeys,
      overflowDisabled,
      onOpenChange,
      registerMenuInfo,
      unRegisterMenuInfo,
      selectedSubMenuKeys,
      expandIcon: menuExpandIcon,
      theme,
    } = useInjectMenu();

    const hasKey = vnodeKey !== undefined && vnodeKey !== null;
    // If not set key, use forceRender = true for children
    // 如果没有 key，强制 render 子元素
    const forceRender = !isMeasure && (useInjectForceRender() || !hasKey);
    useProvideForceRender(forceRender);

    if ((isMeasure && hasKey) || (!isMeasure && !hasKey) || forceRender) {
      registerMenuInfo(eventKey, menuInfo);

      onBeforeUnmount(() => {
        unRegisterMenuInfo(eventKey);
      });
    }

    const subMenuPrefixCls = computed(() => `${prefixCls.value}-submenu`);
    const mergedDisabled = computed(() => contextDisabled.value || props.disabled);
    const elementRef = shallowRef();
    const popupRef = shallowRef();

    // // ================================ Icon ================================
    // const mergedItemIcon = itemIcon || contextItemIcon;
    // const mergedExpandIcon = expandIcon || contextExpandIcon;

    // ================================ Open ================================
    const originOpen = computed(() => openKeys.value.includes(key));
    const open = computed(() => !overflowDisabled.value && originOpen.value);

    // =============================== Select ===============================
    const childrenSelected = computed(() => {
      return selectedSubMenuKeys.value.includes(key);
    });

    const isActive = shallowRef(false);
    watch(
      activeKeys,
      () => {
        isActive.value = !!activeKeys.value.find(val => val === key);
      },
      { immediate: true },
    );

    // =============================== Events ===============================
    // >>>> Title click
    const onInternalTitleClick = (e: Event) => {
      // Skip if disabled
      if (mergedDisabled.value) {
        return;
      }
      emit('titleClick', e, key);

      // Trigger open by click when mode is `inline`
      if (mode.value === 'inline') {
        onOpenChange(key, !originOpen.value);
      }
    };

    const onMouseEnter = (event: MouseEvent) => {
      if (!mergedDisabled.value) {
        changeActiveKeys(keysPath.value);
        emit('mouseenter', event);
      }
    };
    const onMouseLeave = (event: MouseEvent) => {
      if (!mergedDisabled.value) {
        changeActiveKeys([]);
        emit('mouseleave', event);
      }
    };

    // ========================== DirectionStyle ==========================
    const directionStyle = useDirectionStyle(computed(() => keysPath.value.length));

    // >>>>> Visible change
    const onPopupVisibleChange = (newVisible: boolean) => {
      if (mode.value !== 'inline') {
        onOpenChange(key, newVisible);
      }
    };

    /**
     * Used for accessibility. Helper will focus element without key board.
     * We should manually trigger an active
     */
    const onInternalFocus = () => {
      changeActiveKeys(keysPath.value);
    };

    // =============================== Render ===============================
    const popupId = eventKey && `${eventKey}-popup`;

    const popupClassName = computed(() =>
      classNames(
        prefixCls.value,
        `${prefixCls.value}-${props.theme || theme.value}`,
        props.popupClassName,
      ),
    );
    const renderTitle = (title: any, icon: any) => {
      if (!icon) {
        return inlineCollapsed.value &&
          !parentKeys.value.length &&
          title &&
          typeof title === 'string' ? (
          <div class={`${prefixCls.value}-inline-collapsed-noicon`}>{title.charAt(0)}</div>
        ) : (
          <span class={`${prefixCls.value}-title-content`}>{title}</span>
        );
      }
      // inline-collapsed.md demo 依赖 span 来隐藏文字,有 icon 属性，则内部包裹一个 span
      // ref: https://github.com/ant-design/ant-design/pull/23456
      const titleIsSpan = isValidElement(title) && title.type === 'span';
      return (
        <>
          {cloneElement(
            typeof icon === 'function' ? icon(props.originItemValue) : icon,
            {
              class: `${prefixCls.value}-item-icon`,
            },
            false,
          )}
          {titleIsSpan ? title : <span class={`${prefixCls.value}-title-content`}>{title}</span>}
        </>
      );
    };

    // Cache mode if it change to `inline` which do not have popup motion
    const triggerModeRef = computed(() => {
      return mode.value !== 'inline' && keysPath.value.length > 1 ? 'vertical' : mode.value;
    });

    const renderMode = computed(() => (mode.value === 'horizontal' ? 'vertical' : mode.value));

    const subMenuTriggerModeRef = computed(() =>
      triggerModeRef.value === 'horizontal' ? 'vertical' : triggerModeRef.value,
    );
    const baseTitleNode = () => {
      const subMenuPrefixClsValue = subMenuPrefixCls.value;
      const icon = props.icon ?? slots.icon?.(props);
      const expandIcon = props.expandIcon || slots.expandIcon || menuExpandIcon.value;
      const title = renderTitle(getPropsSlot(slots, props, 'title'), icon);
      return (
        <div
          style={directionStyle.value}
          class={`${subMenuPrefixClsValue}-title`}
          tabindex={mergedDisabled.value ? null : -1}
          ref={elementRef}
          title={typeof title === 'string' ? title : null}
          data-menu-id={key}
          aria-expanded={open.value}
          aria-haspopup
          aria-controls={popupId}
          aria-disabled={mergedDisabled.value}
          onClick={onInternalTitleClick}
          onFocus={onInternalFocus}
        >
          {title}

          {/* Only non-horizontal mode shows the icon */}
          {mode.value !== 'horizontal' && expandIcon ? (
            expandIcon({ ...props, isOpen: open.value })
          ) : (
            <i class={`${subMenuPrefixClsValue}-arrow`} />
          )}
        </div>
      );
    };
    return () => {
      if (isMeasure) {
        if (!hasKey) {
          return null;
        }
        return slots.default?.();
      }
      const subMenuPrefixClsValue = subMenuPrefixCls.value;
      let titleNode = () => null;
      if (!overflowDisabled.value && mode.value !== 'inline') {
        const popupOffset = mode.value === 'horizontal' ? [0, 8] : [10, 0];
        titleNode = () => (
          <PopupTrigger
            mode={triggerModeRef.value}
            prefixCls={subMenuPrefixClsValue}
            visible={!props.internalPopupClose && open.value}
            popupClassName={popupClassName.value}
            popupOffset={props.popupOffset || popupOffset}
            disabled={mergedDisabled.value}
            onVisibleChange={onPopupVisibleChange}
            v-slots={{
              popup: () => (
                <MenuContextProvider mode={subMenuTriggerModeRef.value}>
                  <SubMenuList
                    id={popupId}
                    ref={popupRef}
                    v-slots={{ default: slots.default }}
                  ></SubMenuList>
                </MenuContextProvider>
              ),
            }}
          >
            {baseTitleNode()}
          </PopupTrigger>
        );
      } else {
        // 包裹一层，保持结构一致，防止动画丢失
        // https://github.com/vueComponent/ant-design-vue/issues/4325
        titleNode = () => <PopupTrigger v-slots={{ default: baseTitleNode }}></PopupTrigger>;
      }
      return (
        <MenuContextProvider mode={renderMode.value}>
          <Overflow.Item
            component="li"
            {...attrs}
            role="none"
            class={classNames(
              subMenuPrefixClsValue,
              `${subMenuPrefixClsValue}-${mode.value}`,
              attrs.class,
              {
                [`${subMenuPrefixClsValue}-open`]: open.value,
                [`${subMenuPrefixClsValue}-active`]: isActive.value,
                [`${subMenuPrefixClsValue}-selected`]: childrenSelected.value,
                [`${subMenuPrefixClsValue}-disabled`]: mergedDisabled.value,
              },
            )}
            onMouseenter={onMouseEnter}
            onMouseleave={onMouseLeave}
            data-submenu-id={key}
            v-slots={{
              default: () => {
                return (
                  <>
                    {titleNode()}

                    {/* Inline mode */}
                    {!overflowDisabled.value && (
                      <InlineSubMenuList
                        id={popupId}
                        open={open.value}
                        keyPath={keysPath.value}
                        v-slots={{ default: slots.default }}
                      ></InlineSubMenuList>
                    )}
                  </>
                );
              },
            }}
          ></Overflow.Item>
        </MenuContextProvider>
      );
    };
  },
});<|MERGE_RESOLUTION|>--- conflicted
+++ resolved
@@ -27,13 +27,9 @@
 import devWarning from '../../vc-util/devWarning';
 import isValid from '../../_util/isValid';
 import type { MouseEventHandler } from '../../_util/EventInterface';
-<<<<<<< HEAD
-import type { Key } from '../../_util/type';
+import type { Key, CustomSlotsType } from '../../_util/type';
 import { objectType } from '../../_util/type';
 import type { ItemType, MenuTheme } from './interface';
-=======
-import type { CustomSlotsType, Key } from '../../_util/type';
->>>>>>> 144bb2e6
 
 let indexGuid = 0;
 
