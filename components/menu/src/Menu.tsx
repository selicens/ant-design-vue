import type { Key } from '../../_util/type';
import type { ExtractPropTypes, PropType, VNode } from 'vue';
import {
  shallowRef,
  Teleport,
  computed,
  defineComponent,
  ref,
  inject,
  watchEffect,
  watch,
  onMounted,
  unref,
} from 'vue';
import shallowEqual from '../../_util/shallowequal';
import type { StoreMenuInfo } from './hooks/useMenuContext';
import useProvideMenu, { MenuContextProvider, useProvideFirstLevel } from './hooks/useMenuContext';
import useConfigInject from '../../_util/hooks/useConfigInject';
import type {
  MenuTheme,
  MenuMode,
  BuiltinPlacements,
  TriggerSubMenuAction,
  MenuInfo,
  SelectInfo,
  MenuClickEventHandler,
  SelectEventHandler,
} from './interface';
import devWarning from '../../vc-util/devWarning';
import type { CSSMotionProps } from '../../_util/transition';
import uniq from 'lodash-es/uniq';
import { SiderCollapsedKey } from '../../layout/injectionKey';
import { flattenChildren } from '../../_util/props-util';
import Overflow from '../../vc-overflow';
import MenuItem from './MenuItem';
import SubMenu from './SubMenu';
import EllipsisOutlined from '@ant-design/icons-vue/EllipsisOutlined';
import { cloneElement } from '../../_util/vnode';
import { OVERFLOW_KEY, PathContext } from './hooks/useKeyPath';
import type { FocusEventHandler, MouseEventHandler } from '../../_util/EventInterface';
import collapseMotion from '../../_util/collapseMotion';
import type { ItemType } from './hooks/useItems';
import useItems from './hooks/useItems';

export const menuProps = () => ({
  id: String,
  prefixCls: String,
  // donot use items, now only support inner use
  items: Array as PropType<ItemType[]>,
  disabled: Boolean,
  inlineCollapsed: Boolean,
  disabledOverflow: Boolean,
  forceSubMenuRender: Boolean,
  openKeys: Array as PropType<Key[]>,
  selectedKeys: Array as PropType<Key[]>,
  activeKey: String, // 内部组件使用
  selectable: { type: Boolean, default: true },
  multiple: { type: Boolean, default: false },

  motion: Object as PropType<CSSMotionProps>,

  theme: { type: String as PropType<MenuTheme>, default: 'light' },
  mode: { type: String as PropType<MenuMode>, default: 'vertical' },

  inlineIndent: { type: Number, default: 24 },
  subMenuOpenDelay: { type: Number, default: 0.1 },
  subMenuCloseDelay: { type: Number, default: 0.1 },

  builtinPlacements: { type: Object as PropType<BuiltinPlacements> },

  triggerSubMenuAction: { type: String as PropType<TriggerSubMenuAction>, default: 'hover' },

  getPopupContainer: Function as PropType<(node: HTMLElement) => HTMLElement>,

  expandIcon: Function as PropType<(p?: { isOpen: boolean; [key: string]: any }) => any>,
  onOpenChange: Function as PropType<(keys: Key[]) => void>,
  onSelect: Function as PropType<SelectEventHandler>,
  onDeselect: Function as PropType<SelectEventHandler>,
  onClick: [Function, Array] as PropType<MenuClickEventHandler>,
  onFocus: Function as PropType<FocusEventHandler>,
  onBlur: Function as PropType<FocusEventHandler>,
  onMousedown: Function as PropType<MouseEventHandler>,
  'onUpdate:openKeys': Function as PropType<(keys: Key[]) => void>,
  'onUpdate:selectedKeys': Function as PropType<(keys: Key[]) => void>,
  'onUpdate:activeKey': Function as PropType<(key: Key) => void>,
});

export type MenuProps = Partial<ExtractPropTypes<ReturnType<typeof menuProps>>>;

const EMPTY_LIST: string[] = [];
export default defineComponent({
  name: 'AMenu',
  inheritAttrs: false,
  props: menuProps(),
  slots: ['expandIcon', 'overflowedIndicator'],
  setup(props, { slots, emit, attrs }) {
    const { prefixCls, direction, getPrefixCls } = useConfigInject('menu', props);
    const store = shallowRef<Map<string, StoreMenuInfo>>(new Map());
    const siderCollapsed = inject(SiderCollapsedKey, ref(undefined));
    const inlineCollapsed = computed(() => {
      if (siderCollapsed.value !== undefined) {
        return siderCollapsed.value;
      }
      return props.inlineCollapsed;
    });
    const { itemsNodes } = useItems(props);
    const isMounted = ref(false);
    onMounted(() => {
      isMounted.value = true;
    });
    watchEffect(() => {
      devWarning(
        !(props.inlineCollapsed === true && props.mode !== 'inline'),
        'Menu',
        '`inlineCollapsed` should only be used when `mode` is inline.',
      );

      devWarning(
        !(siderCollapsed.value !== undefined && props.inlineCollapsed === true),
        'Menu',
        '`inlineCollapsed` not control Menu under Sider. Should set `collapsed` on Sider instead.',
      );
      // devWarning(
      //   !!props.items && !slots.default,
      //   'Menu',
      //   '`children` will be removed in next major version. Please use `items` instead.',
      // );
    });

    const activeKeys = ref([]);
    const mergedSelectedKeys = ref([]);
    const keyMapStore = ref<Record<Key, StoreMenuInfo>>({});
    watch(
      store,
      () => {
        const newKeyMapStore = {};
        for (const menuInfo of store.value.values()) {
          newKeyMapStore[menuInfo.key] = menuInfo;
        }
        keyMapStore.value = newKeyMapStore;
      },
      { flush: 'post' },
    );
    watchEffect(() => {
      if (props.activeKey !== undefined) {
        let keys = [];
        const menuInfo = props.activeKey ? keyMapStore.value[props.activeKey] : undefined;
        if (menuInfo && props.activeKey !== undefined) {
          keys = uniq([].concat(unref(menuInfo.parentKeys), props.activeKey));
        } else {
          keys = [];
        }
        if (!shallowEqual(activeKeys.value, keys)) {
          activeKeys.value = keys;
        }
      }
    });

    watch(
      () => props.selectedKeys,
      selectedKeys => {
        if (selectedKeys) {
          mergedSelectedKeys.value = selectedKeys.slice();
        }
      },
      { immediate: true, deep: true },
    );

    const selectedSubMenuKeys = ref([]);
    watch(
      [keyMapStore, mergedSelectedKeys],
      () => {
        let subMenuParentKeys = [];
        mergedSelectedKeys.value.forEach(key => {
          const menuInfo = keyMapStore.value[key];
          if (menuInfo) {
            subMenuParentKeys = subMenuParentKeys.concat(unref(menuInfo.parentKeys));
          }
        });

        subMenuParentKeys = uniq(subMenuParentKeys);
        if (!shallowEqual(selectedSubMenuKeys.value, subMenuParentKeys)) {
          selectedSubMenuKeys.value = subMenuParentKeys;
        }
      },
      { immediate: true },
    );

    // >>>>> Trigger select
    const triggerSelection = (info: MenuInfo) => {
      if (!props.selectable) {
        return;
      }
      // Insert or Remove
      const { key: targetKey } = info;
      const exist = mergedSelectedKeys.value.includes(targetKey);
      let newSelectedKeys: Key[];

      if (props.multiple) {
        if (exist) {
          newSelectedKeys = mergedSelectedKeys.value.filter(key => key !== targetKey);
        } else {
          newSelectedKeys = [...mergedSelectedKeys.value, targetKey];
        }
      } else {
        newSelectedKeys = [targetKey];
      }

      // Trigger event
      const selectInfo: SelectInfo = {
        ...info,
        selectedKeys: newSelectedKeys,
      };
      if (!shallowEqual(newSelectedKeys, mergedSelectedKeys.value)) {
        if (props.selectedKeys === undefined) {
          mergedSelectedKeys.value = newSelectedKeys;
        }
        emit('update:selectedKeys', newSelectedKeys);
        if (exist && props.multiple) {
          emit('deselect', selectInfo);
        } else {
          emit('select', selectInfo);
        }
      }

      if (mergedMode.value !== 'inline' && !props.multiple && mergedOpenKeys.value.length) {
        triggerOpenKeys(EMPTY_LIST);
      }
    };

    const mergedOpenKeys = ref([]);

    watch(
      () => props.openKeys,
      (openKeys = mergedOpenKeys.value) => {
        if (!shallowEqual(mergedOpenKeys.value, openKeys)) {
          mergedOpenKeys.value = openKeys.slice();
        }
      },
      { immediate: true, deep: true },
    );

    let timeout: any;
    const changeActiveKeys = (keys: Key[]) => {
      clearTimeout(timeout);
      timeout = setTimeout(() => {
        if (props.activeKey === undefined) {
          activeKeys.value = keys;
        }
        emit('update:activeKey', keys[keys.length - 1]);
      });
    };

    const disabled = computed(() => !!props.disabled);
    const isRtl = computed(() => direction.value === 'rtl');
    const mergedMode = ref<MenuMode>('vertical');
    const mergedInlineCollapsed = ref(false);

    watchEffect(() => {
      if ((props.mode === 'inline' || props.mode === 'vertical') && inlineCollapsed.value) {
        mergedMode.value = 'vertical';
        mergedInlineCollapsed.value = inlineCollapsed.value;
      } else {
        mergedMode.value = props.mode;
        mergedInlineCollapsed.value = false;
      }
    });

    const isInlineMode = computed(() => mergedMode.value === 'inline');

    const triggerOpenKeys = (keys: string[]) => {
      mergedOpenKeys.value = keys;
      emit('update:openKeys', keys);
      emit('openChange', keys);
    };

    // >>>>> Cache & Reset open keys when inlineCollapsed changed
    const inlineCacheOpenKeys = ref(mergedOpenKeys.value);

    const mountRef = ref(false);

    // Cache
    watch(
      mergedOpenKeys,
      () => {
        if (isInlineMode.value) {
          inlineCacheOpenKeys.value = mergedOpenKeys.value;
        }
      },
      { immediate: true },
    );

    // Restore
    watch(
      isInlineMode,
      () => {
        if (!mountRef.value) {
          mountRef.value = true;
          return;
        }

        if (isInlineMode.value) {
          mergedOpenKeys.value = inlineCacheOpenKeys.value;
        } else {
          // Trigger open event in case its in control
          triggerOpenKeys(EMPTY_LIST);
        }
      },
      { immediate: true },
    );

    const className = computed(() => {
      return {
        [`${prefixCls.value}`]: true,
        [`${prefixCls.value}-root`]: true,
        [`${prefixCls.value}-${mergedMode.value}`]: true,
        [`${prefixCls.value}-inline-collapsed`]: mergedInlineCollapsed.value,
        [`${prefixCls.value}-rtl`]: isRtl.value,
        [`${prefixCls.value}-${props.theme}`]: true,
      };
    });
    const rootPrefixCls = computed(() => getPrefixCls());
    const defaultMotions = computed(() => ({
      horizontal: { name: `${rootPrefixCls.value}-slide-up` },
      inline: collapseMotion,
      other: { name: `${rootPrefixCls.value}-zoom-big` },
    }));

    useProvideFirstLevel(true);

    const getChildrenKeys = (eventKeys: string[] = []): Key[] => {
      const keys = [];
      const storeValue = store.value;
      eventKeys.forEach(eventKey => {
<<<<<<< HEAD
        const { key, childrenEventKeys } = storeValue.get(eventKey);
=======
        const { key, childrenEventKeys } = storeValue[eventKey];
>>>>>>> d9b3d805
        keys.push(key, ...getChildrenKeys(unref(childrenEventKeys)));
      });
      return keys;
    };

    // ========================= Open =========================
    /**
     * Click for item. SubMenu do not have selection status
     */
    const onInternalClick = (info: MenuInfo) => {
      emit('click', info);
      triggerSelection(info);
    };

    const onInternalOpenChange = (key: Key, open: boolean) => {
      const childrenEventKeys = keyMapStore.value[key].childrenEventKeys;
      let newOpenKeys = mergedOpenKeys.value.filter(k => k !== key);

      if (open) {
        newOpenKeys.push(key);
      } else if (mergedMode.value !== 'inline') {
        // We need find all related popup to close
        const subPathKeys = getChildrenKeys(unref(childrenEventKeys));
        newOpenKeys = uniq(newOpenKeys.filter(k => !subPathKeys.includes(k)));
      }

      if (!shallowEqual(mergedOpenKeys, newOpenKeys)) {
        triggerOpenKeys(newOpenKeys);
      }
    };

    const registerMenuInfo = (key: string, info: StoreMenuInfo) => {
      store.value.set(key, info);
      store.value = new Map(store.value);
    };
    const unRegisterMenuInfo = (key: string) => {
      store.value.delete(key);
      store.value = new Map(store.value);
    };

    const lastVisibleIndex = ref(0);
    const expandIcon = computed<MenuProps['expandIcon']>(() =>
      props.expandIcon || slots.expandIcon
        ? opt => {
            let icon = props.expandIcon || slots.expandIcon;
            icon = typeof icon === 'function' ? icon(opt) : icon;
            return cloneElement(
              icon as unknown as VNode,
              {
                class: `${prefixCls.value}-submenu-expand-icon`,
              },
              false,
            );
          }
        : null,
    );
    useProvideMenu({
      prefixCls,
      activeKeys,
      openKeys: mergedOpenKeys,
      selectedKeys: mergedSelectedKeys,
      changeActiveKeys,
      disabled,
      rtl: isRtl,
      mode: mergedMode,
      inlineIndent: computed(() => props.inlineIndent),
      subMenuCloseDelay: computed(() => props.subMenuCloseDelay),
      subMenuOpenDelay: computed(() => props.subMenuOpenDelay),
      builtinPlacements: computed(() => props.builtinPlacements),
      triggerSubMenuAction: computed(() => props.triggerSubMenuAction),
      getPopupContainer: computed(() => props.getPopupContainer),
      inlineCollapsed: mergedInlineCollapsed,
      antdMenuTheme: computed(() => props.theme),
      siderCollapsed,
      defaultMotions: computed(() => (isMounted.value ? defaultMotions.value : null)),
      motion: computed(() => (isMounted.value ? props.motion : null)),
      overflowDisabled: ref(undefined),
      onOpenChange: onInternalOpenChange,
      onItemClick: onInternalClick,
      registerMenuInfo,
      unRegisterMenuInfo,
      selectedSubMenuKeys,
      isRootMenu: ref(true),
      expandIcon,
      forceSubMenuRender: computed(() => props.forceSubMenuRender),
      rootClassName: computed(() => ''),
    });
    return () => {
      const childList = itemsNodes.value || flattenChildren(slots.default?.());
      const allVisible =
        lastVisibleIndex.value >= childList.length - 1 ||
        mergedMode.value !== 'horizontal' ||
        props.disabledOverflow;
      // >>>>> Children
      const wrappedChildList =
        mergedMode.value !== 'horizontal' || props.disabledOverflow
          ? childList
          : // Need wrap for overflow dropdown that do not response for open
            childList.map((child, index) => (
              // Always wrap provider to avoid sub node re-mount
              <MenuContextProvider
                key={child.key}
                overflowDisabled={index > lastVisibleIndex.value}
                v-slots={{ default: () => child }}
              ></MenuContextProvider>
            ));
      const overflowedIndicator = slots.overflowedIndicator?.() || <EllipsisOutlined />;

      return (
        <Overflow
          {...attrs}
          onMousedown={props.onMousedown}
          prefixCls={`${prefixCls.value}-overflow`}
          component="ul"
          itemComponent={MenuItem}
          class={[className.value, attrs.class]}
          role="menu"
          id={props.id}
          data={wrappedChildList}
          renderRawItem={node => node}
          renderRawRest={omitItems => {
            // We use origin list since wrapped list use context to prevent open
            const len = omitItems.length;

            const originOmitItems = len ? childList.slice(-len) : null;

            return (
              <>
                <SubMenu
                  eventKey={OVERFLOW_KEY}
                  key={OVERFLOW_KEY}
                  title={overflowedIndicator}
                  disabled={allVisible}
                  internalPopupClose={len === 0}
                  v-slots={{ default: () => originOmitItems }}
                ></SubMenu>
                <PathContext>
                  <SubMenu
                    eventKey={OVERFLOW_KEY}
                    key={OVERFLOW_KEY}
                    title={overflowedIndicator}
                    disabled={allVisible}
                    internalPopupClose={len === 0}
                    v-slots={{ default: () => originOmitItems }}
                  ></SubMenu>
                </PathContext>
              </>
            );
          }}
          maxCount={
            mergedMode.value !== 'horizontal' || props.disabledOverflow
              ? Overflow.INVALIDATE
              : Overflow.RESPONSIVE
          }
          ssr="full"
          data-menu-list
          onVisibleChange={newLastIndex => {
            lastVisibleIndex.value = newLastIndex;
          }}
        >
          <Teleport to="body">
            <div style={{ display: 'none' }} aria-hidden>
              <PathContext>{wrappedChildList}</PathContext>
            </div>
          </Teleport>
        </Overflow>
      );
    };
  },
});<|MERGE_RESOLUTION|>--- conflicted
+++ resolved
@@ -332,11 +332,7 @@
       const keys = [];
       const storeValue = store.value;
       eventKeys.forEach(eventKey => {
-<<<<<<< HEAD
         const { key, childrenEventKeys } = storeValue.get(eventKey);
-=======
-        const { key, childrenEventKeys } = storeValue[eventKey];
->>>>>>> d9b3d805
         keys.push(key, ...getChildrenKeys(unref(childrenEventKeys)));
       });
       return keys;
