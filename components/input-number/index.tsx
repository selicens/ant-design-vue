--- conflicted
+++ resolved
@@ -15,7 +15,6 @@
 import omit from '../_util/omit';
 import PropTypes from '../_util/vue-types';
 import isValidValue from '../_util/isValidValue';
-<<<<<<< HEAD
 import type { InputStatus } from '../_util/statusUtils';
 import { getStatusClassNames, getMergedStatus } from '../_util/statusUtils';
 import { booleanType, stringType } from '../_util/type';
@@ -25,9 +24,7 @@
 import { NoCompactStyle, useCompactItemContext } from '../space/Compact';
 import { useInjectDisabled } from '../config-provider/DisabledContext';
 
-=======
 import type { CustomSlotsType } from '../_util/type';
->>>>>>> 144bb2e6
 const baseProps = baseInputNumberProps();
 export const inputNumberProps = () => ({
   ...baseProps,
@@ -58,6 +55,8 @@
     addonAfter?: any;
     prefix?: any;
     default?: any;
+    upIcon?: any;
+    downIcon?: any;
   }>,
 
   setup(props, { emit, expose, attrs, slots }) {
