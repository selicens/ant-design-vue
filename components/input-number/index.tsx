import type { ExtractPropTypes, HTMLAttributes, App } from 'vue';
import { watch, defineComponent, shallowRef, computed } from 'vue';
import classNames from '../_util/classNames';
import UpOutlined from '@ant-design/icons-vue/UpOutlined';
import DownOutlined from '@ant-design/icons-vue/DownOutlined';
import VcInputNumber, { inputNumberProps as baseInputNumberProps } from './src/InputNumber';
import type { SizeType } from '../config-provider';
import {
  FormItemInputContext,
  NoFormStatus,
  useInjectFormItemContext,
} from '../form/FormItemContext';
import useConfigInject from '../config-provider/hooks/useConfigInject';
import { cloneElement } from '../_util/vnode';
import omit from '../_util/omit';
import PropTypes from '../_util/vue-types';
import isValidValue from '../_util/isValidValue';
import type { InputStatus } from '../_util/statusUtils';
import { getStatusClassNames, getMergedStatus } from '../_util/statusUtils';
import { booleanType, stringType } from '../_util/type';

// CSSINJS
import useStyle from './style';
import { NoCompactStyle, useCompactItemContext } from '../space/Compact';
import { useInjectDisabled } from '../config-provider/DisabledContext';

const baseProps = baseInputNumberProps();
export const inputNumberProps = () => ({
  ...baseProps,
  size: stringType<SizeType>(),
  bordered: booleanType(true),
  placeholder: String,
  name: String,
  id: String,
  type: String,
  addonBefore: PropTypes.any,
  addonAfter: PropTypes.any,
  prefix: PropTypes.any,
  'onUpdate:value': baseProps.onChange,
  valueModifiers: Object,
  status: stringType<InputStatus>(),
});

export type InputNumberProps = Partial<ExtractPropTypes<ReturnType<typeof inputNumberProps>>>;

const InputNumber = defineComponent({
  compatConfig: { MODE: 3 },
  name: 'AInputNumber',
  inheritAttrs: false,
  props: inputNumberProps(),
  // emits: ['focus', 'blur', 'change', 'input', 'update:value'],
  slots: ['addonBefore', 'addonAfter', 'prefix'],
  setup(props, { emit, expose, attrs, slots }) {
    const formItemContext = useInjectFormItemContext();
    const formItemInputContext = FormItemInputContext.useInject();
    const mergedStatus = computed(() => getMergedStatus(formItemInputContext.status, props.status));
    const { prefixCls, size, direction, disabled } = useConfigInject('input-number', props);
    const { compactSize, compactItemClassnames } = useCompactItemContext(prefixCls, direction);
    // Style
    const [wrapSSR, hashId] = useStyle(prefixCls);

    const mergedSize = computed(() => compactSize.value || size.value);
    const disabledContext = useInjectDisabled();
    const mergedDisabled = computed(() => disabled.value ?? disabledContext.value);
    const mergedValue = shallowRef(props.value === undefined ? props.defaultValue : props.value);
    const focused = shallowRef(false);
    watch(
      () => props.value,
      () => {
        mergedValue.value = props.value;
      },
    );
    const inputNumberRef = shallowRef(null);
    const focus = () => {
      inputNumberRef.value?.focus();
    };
    const blur = () => {
      inputNumberRef.value?.blur();
    };
    expose({
      focus,
      blur,
    });
    const handleChange = (val: number) => {
      if (props.value === undefined) {
        mergedValue.value = val;
      }
      emit('update:value', val);
      emit('change', val);
      formItemContext.onFieldChange();
    };
    const handleBlur = (e: FocusEvent) => {
      focused.value = false;
      emit('blur', e);
      formItemContext.onFieldBlur();
    };
    const handleFocus = (e: FocusEvent) => {
      focused.value = true;
      emit('focus', e);
    };
    return () => {
<<<<<<< HEAD
      const { hasFeedback, isFormItemInput, feedbackIcon } = formItemInputContext;
=======
      const id = props.id ?? formItemContext.id.value;
>>>>>>> 045193e7
      const {
        class: className,
        bordered,
        readonly,
        style,
        addonBefore = slots.addonBefore?.(),
        addonAfter = slots.addonAfter?.(),
        prefix = slots.prefix?.(),
        valueModifiers = {},
        ...others
      } = { ...attrs, ...props, id } as InputNumberProps & HTMLAttributes;

      const preCls = prefixCls.value;

      const inputNumberClass = classNames(
        {
          [`${preCls}-lg`]: mergedSize.value === 'large',
          [`${preCls}-sm`]: mergedSize.value === 'small',
          [`${preCls}-rtl`]: direction.value === 'rtl',
          [`${preCls}-readonly`]: readonly,
          [`${preCls}-borderless`]: !bordered,
          [`${preCls}-in-form-item`]: isFormItemInput,
        },
        getStatusClassNames(preCls, mergedStatus.value),
        className,
        compactItemClassnames.value,
        hashId.value,
      );

      let element = (
        <VcInputNumber
          {...omit(others, ['size', 'defaultValue'])}
          ref={inputNumberRef}
          lazy={!!valueModifiers.lazy}
          value={mergedValue.value}
          class={inputNumberClass}
          prefixCls={preCls}
          readonly={readonly}
          onChange={handleChange}
          onBlur={handleBlur}
          onFocus={handleFocus}
          v-slots={{
            upHandler: slots.upIcon
              ? () => <span class={`${preCls}-handler-up-inner`}>{slots.upIcon()}</span>
              : () => <UpOutlined class={`${preCls}-handler-up-inner`} />,
            downHandler: slots.downIcon
              ? () => <span class={`${preCls}-handler-down-inner`}>{slots.downIcon()}</span>
              : () => <DownOutlined class={`${preCls}-handler-down-inner`} />,
          }}
        />
      );
      const hasAddon = isValidValue(addonBefore) || isValidValue(addonAfter);
      const hasPrefix = isValidValue(prefix);
      if (hasPrefix || hasFeedback) {
        const affixWrapperCls = classNames(
          `${preCls}-affix-wrapper`,
          getStatusClassNames(`${preCls}-affix-wrapper`, mergedStatus.value, hasFeedback),
          {
            [`${preCls}-affix-wrapper-focused`]: focused.value,
            [`${preCls}-affix-wrapper-disabled`]: mergedDisabled.value,
            [`${preCls}-affix-wrapper-sm`]: mergedSize.value === 'small',
            [`${preCls}-affix-wrapper-lg`]: mergedSize.value === 'large',
            [`${preCls}-affix-wrapper-rtl`]: direction.value === 'rtl',
            [`${preCls}-affix-wrapper-readonly`]: readonly,
            [`${preCls}-affix-wrapper-borderless`]: !bordered,
            // className will go to addon wrapper
            [`${className}`]: !hasAddon && className,
          },
          hashId.value,
        );
        element = (
          <div
            class={affixWrapperCls}
            style={style}
            onMouseup={() => inputNumberRef.value!.focus()}
          >
            {hasPrefix && <span class={`${preCls}-prefix`}>{prefix}</span>}
            {element}
            {hasFeedback && <span class={`${preCls}-suffix`}>{feedbackIcon}</span>}
          </div>
        );
      }

      if (hasAddon) {
        const wrapperClassName = `${preCls}-group`;
        const addonClassName = `${wrapperClassName}-addon`;
        const addonBeforeNode = addonBefore ? (
          <div class={addonClassName}>{addonBefore}</div>
        ) : null;
        const addonAfterNode = addonAfter ? <div class={addonClassName}>{addonAfter}</div> : null;

        const mergedWrapperClassName = classNames(
          `${preCls}-wrapper`,
          wrapperClassName,
          {
            [`${wrapperClassName}-rtl`]: direction.value === 'rtl',
          },
          hashId.value,
        );

        const mergedGroupClassName = classNames(
          `${preCls}-group-wrapper`,
          {
            [`${preCls}-group-wrapper-sm`]: mergedSize.value === 'small',
            [`${preCls}-group-wrapper-lg`]: mergedSize.value === 'large',
            [`${preCls}-group-wrapper-rtl`]: direction.value === 'rtl',
          },
          getStatusClassNames(`${prefixCls}-group-wrapper`, mergedStatus.value, hasFeedback),
          className,
          hashId.value,
        );
        element = (
          <div class={mergedGroupClassName} style={style}>
            <div class={mergedWrapperClassName}>
              {addonBeforeNode && (
                <NoCompactStyle>
                  <NoFormStatus>{addonBeforeNode}</NoFormStatus>
                </NoCompactStyle>
              )}
              {element}
              {addonAfterNode && (
                <NoCompactStyle>
                  <NoFormStatus>{addonAfterNode}</NoFormStatus>
                </NoCompactStyle>
              )}
            </div>
          </div>
        );
      }
      return wrapSSR(cloneElement(element, { style }));
    };
  },
});

export default Object.assign(InputNumber, {
  install: (app: App) => {
    app.component(InputNumber.name, InputNumber);
    return app;
  },
});<|MERGE_RESOLUTION|>--- conflicted
+++ resolved
@@ -99,11 +99,8 @@
       emit('focus', e);
     };
     return () => {
-<<<<<<< HEAD
       const { hasFeedback, isFormItemInput, feedbackIcon } = formItemInputContext;
-=======
       const id = props.id ?? formItemContext.id.value;
->>>>>>> 045193e7
       const {
         class: className,
         bordered,
