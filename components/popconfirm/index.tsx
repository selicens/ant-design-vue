--- conflicted
+++ resolved
@@ -8,14 +8,11 @@
 import ExclamationCircleFilled from '@ant-design/icons-vue/ExclamationCircleFilled';
 import Button from '../button';
 import { useLocaleReceiver } from '../locale-provider/LocaleReceiver';
-<<<<<<< HEAD
+
 import defaultLocale from '../locale/en_US';
 import { anyType, objectType, stringType, withInstall } from '../_util/type';
-=======
-import defaultLocale from '../locale-provider/default';
 import type { CustomSlotsType } from '../_util/type';
-import { withInstall } from '../_util/type';
->>>>>>> 144bb2e6
+
 import useMergedState from '../_util/hooks/useMergedState';
 
 import KeyCode from '../_util/KeyCode';
@@ -69,8 +66,18 @@
     okType: 'primary',
     disabled: false,
   }),
-<<<<<<< HEAD
-  slots: ['title', 'content', 'okText', 'icon', 'cancelText', 'cancelButton', 'okButton'],
+  slots: Object as CustomSlotsType<{
+    title?: any;
+    content?: any;
+    description?: any;
+    okText?: any;
+    icon?: any;
+    cancel?: any;
+    cancelText?: any;
+    cancelButton?: any;
+    okButton?: any;
+    default?: any;
+  }>,
   // emits: ['update:open', 'visibleChange'],
   setup(props: PopconfirmProps, { slots, emit, expose, attrs }) {
     const rootRef = ref();
@@ -79,29 +86,6 @@
       'Popconfirm',
       `\`visible\` will be removed in next major version, please use \`open\` instead.`,
     );
-=======
-  slots: Object as CustomSlotsType<{
-    title?: any;
-    content?: any;
-    okText?: any;
-    icon?: any;
-    cancel?: any;
-    cancelText?: any;
-    cancelButton?: any;
-    okButton?: any;
-    default?: any;
-  }>,
-  emits: ['update:visible', 'visibleChange'],
-  setup(props: PopconfirmProps, { slots, emit, expose }) {
-    onMounted(() => {
-      devWarning(
-        props.defaultVisible === undefined,
-        'Popconfirm',
-        `'defaultVisible' is deprecated, please use 'v-model:visible'`,
-      );
-    });
-    const tooltipRef = ref();
->>>>>>> 144bb2e6
     expose({
       getPopupDomNode: () => {
         return rootRef.value?.getPopupDomNode?.();
