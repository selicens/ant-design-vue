# Change Log (The following content is translated by Google)

`ant-design-vue` strictly follows [Semantic Versioning 2.0.0](http://semver.org/).

#### Release Schedule

- Weekly release: patch version at the end of every week for routine bugfix (anytime for urgent bugfix).
- Monthly release: minor version at the end of every month for new features.
- Major version release is not included in this schedule for breaking change and new features.

---

<<<<<<< HEAD
## 3.3.0-beta.2

`2022-07-02`

- 🐞 Fix dist/antd.css file missing issue caused by 3.3.0-beta.1

## 3.3.0-beta.1

`2022-07-02`

- 💄 优化部分组件箭头样式。

  <img src="https://user-images.githubusercontent.com/27722486/157088587-ca49cc29-bf25-42d1-8c14-020b5501c62e.png" width="500" />

- Input
  - 🆕 新增 `clearIcon` 属性，支持自定义清除按钮。
- Table
  - 🆕 `column.filterSearch` 属性现在支持返回一个函数用于自定义搜索条件。
  - ⌨️ 增加 `aria-sort` 属性以优化屏幕阅读器的使用体验。
  - 🆕 列筛选条件重置时，支持重置为默认值而非空值。
- 🆕 表单组件新增 `status` 属性以支持自定义状态。

  包含：Transfer、AutoComplete、TreeSelect、Cascader、Select、DatePicker、Mentions、InputNumber、Input

  <img src="https://user-images.githubusercontent.com/27722486/157089015-f96b0153-2cc4-4e04-94d6-e0e4b195d5d1.png" width="500" />

- 🆕 InputNumber 组件支持 upIcon、downIcon 插槽用于自定义上下图标。
- 🆕 Notification 组件弹窗位置新增支持 `top` / `bottom`。
- 🆕 Select、Cascader、DatePicker、TimePicker 等组件新增 `placement` 用于自定义弹层方向。
- 🆕 Skeleton.Input 添加 `block` 属性。
- 🆕 合并 TimePicker `disabledHours`、`disabledMinutes`、`disabledSeconds` 至 `disabledTime` 以保持与 DatePicker 接口一致性。
- 🆕 Grid 支持 `justify="space-evenly"`。
- 💄 修改部分边框颜色和进度条的背景色为透明色以适应有色背景。
- 🐞 修复 Typography.Title 进入编辑模式时大小不一致的问题。
- Upload
  - 🆕 Upload `picture-card` 模式支持配置图片的 `crossorigin` 属性。
  - 🐞 修复 Upload `prefixCls` 对列表不生效的问题。
  - 💄 优化 Upload 操作按钮的样式细节。
- 🐞 修复 Switch 在暗黑主题下关闭时的颜色问题。
=======
## 3.2.10

`2022-07-07`

- 🐞 Fix the problem that the popup component cannot be used under `process.env.NODE_ENV = 'test'` [#4565](https://github.com/vueComponent/ant-design-vue/issues/4565)
- 🐞 Fix the problem that the popup layer is directly closed when the Menu component hovers quickly [36df58](https://github.com/vueComponent/ant-design-vue/commit/36df585acf9a7d53c8b50be2ab240f54588a3b20)
- 🐞 Fix Input autosize type error [#5766](https://github.com/vueComponent/ant-design-vue/issues/5766)
- 🐞 Fix Table ellipsis tilte not working under fixed [#5755](https://github.com/vueComponent/ant-design-vue/issues/5755)
>>>>>>> 333c48c6

## 3.2.9

`2022-06-25`

- 🐞 Fix the flickering problem when the Select edge position is closed [8a659d](https://github.com/vueComponent/ant-design-vue/commit/8a659da84fb8c44620fa279d9d6d73d6bd93d1f7)

## 3.2.8

`2022-06-24`

- 🌟 Image add scroll wheel to zoom in and out [#5703](https://github.com/vueComponent/ant-design-vue/issues/5703)
- 🌟 ConfigProvider.config added getPopupContainer [62dc24](https://github.com/vueComponent/ant-design-vue/commit/62dc2402f37c0ca0514f5b8fbb363247f0216bb2)
- 🐞 Upload tooltip does not show issues [#5714](https://github.com/vueComponent/ant-design-vue/issues/5714)
- 🐞 Row gutter property type error [#5725](https://github.com/vueComponent/ant-design-vue/issues/5725)
- 🐞 Whether Typography is editable or not, the state is not reset after switching [#5743](https://github.com/vueComponent/ant-design-vue/issues/5743)
- 🐞 In DirectoryTree multi-selection mode, a single node should be selected when clicking (multi-selection only selects multiple nodes when pressing ctrl and shift keys) [#5732](https://github.com/vueComponent/ant-design-vue/ issues/5732)

## 3.2.7

`2022-06-13`

- 🌟 `Checkbox` supports adding extra properties [#5678](https://github.com/vueComponent/ant-design-vue/issues/5678)
- 🌟 `RadioGroup` support global size [#5690](https://github.com/vueComponent/ant-design-vue/issues/5690)
- 🌟 `Table` expandedRowKeys support v-model [#5695](https://github.com/vueComponent/ant-design-vue/issues/5695)
- 🐞 Fix global Form message not taking effect [#5693](https://github.com/vueComponent/ant-design-vue/issues/5693)
- 🐞 Fix `Typography` Enter key triggers end event twice, end is no longer triggered when blur [#5696](https://github.com/vueComponent/ant-design-vue/issues/5696)

## 3.2.6

`2022-06-07`

- 🌟 `Cascader` custom trigger supports custom components [#5677](https://github.com/vueComponent/ant-design-vue/issues/5677)
- 🐞 Fix `DateRangePicker` `TimeRangePicker` arrow not following the movement issue [#71c619](https://github.com/vueComponent/ant-design-vue/commit/71c6195771c0b9ddffadd294ce01f7515c5adc40)
- 🐞 Fix `TimeRangePicker` minSteps, hourSteps, secondStep not taking effect [#5671](https://github.com/vueComponent/ant-design-vue/issues/5671)

## 3.2.5

`2022-05-26`

- 🌟 Image Added left and right arrow switching function [#5642](https://github.com/vueComponent/ant-design-vue/issues/5642)
- 🐞 Fix Steps progressDot slot failure [#5648](https://github.com/vueComponent/ant-design-vue/issues/5648)
- 🐞 Fix Tooltip global getPopupContainer invalid problem [#5636](https://github.com/vueComponent/ant-design-vue/issues/5636)
- 🐞 Fix useForm help style issue [#5635](https://github.com/vueComponent/ant-design-vue/issues/5635)
- 🐞 Fix Table, Tree drag and drop style conflict [#5644](https://github.com/vueComponent/ant-design-vue/issues/5644)

## 3.2.4

`2022-05-23`

- 🐞 Fix InputNumber v-model type error [#5577](https://github.com/vueComponent/ant-design-vue/issues/5677)
- 🌟 Select supports global size [#5590](https://github.com/vueComponent/ant-design-vue/issues/5590)
- 🐞 Form clearValidate resetValidate support array [#5619](https://github.com/vueComponent/ant-design-vue/issues/5619)
- 🐞 Drawer custom closeIcon does not take effect [#5616](https://github.com/vueComponent/ant-design-vue/issues/5616)
- 🌟 Fix CountDown support dayjs [#5edca6](https://github.com/vueComponent/ant-design-vue/commit/5edca6be5a4e1aee9cde46724b14900f6c86bfb2)
- 🌟 Tree support scrollTo [#5626](https://github.com/vueComponent/ant-design-vue/issues/5626)
- 🐞 Tooltip disabled class name error [#5627](https://github.com/vueComponent/ant-design-vue/issues/5627)

## 3.2.3

`2022-05-05`

- 🌟 Optimize `Tree` performance [#5551](https://github.com/vueComponent/ant-design-vue/issues/5551)
- 🐞 Fix `Progress` `type='dashboard'` invalid problem [#5549](https://github.com/vueComponent/ant-design-vue/issues/5549)
- 🐞 Fix console warning when `Table` customRender returns `Fragment` component [#5556](https://github.com/vueComponent/ant-design-vue/issues/5556)
- 🐞 Fix the issue of rendering redundant dom nodes when the `Card` slot is empty

## 3.2.2

`2022-04-26`

- 🐞 Fix `Table` ceiling infinite loop problem [#5543](https://github.com/vueComponent/ant-design-vue/issues/5543)

## 3.2.1

`2022-04-25`

- 🌟 `Image` previewMask supports `false`, `function` [#5531](https://github.com/vueComponent/ant-design-vue/issues/5531)
- 🌟 `Select` option to add title
- 🌟 `Table` optimizes the drag handle to prevent sorting, filtering, etc. from being triggered when dragging
- 🐞 Fix the issue of triggering search event after `Select` is selected [#5537](https://github.com/vueComponent/ant-design-vue/issues/5537)
- 🐞 Fix SSR memory leak issue [#5502](https://github.com/vueComponent/ant-design-vue/issues/5502)
- 🐞 Fix `Table` expandFixed ts type error [#5539](https://github.com/vueComponent/ant-design-vue/issues/5539)

#### Documentation:

- 🌟 Added Modal drag and drop demo [More](https://www.antdv.com/components/modal#components-modal-demo-modal-render)

## 3.2.0

`2022-04-19`

- 🌟 `InputNumber` supports lazy modifier
- 🌟 `Image` add `previewMask` property, `error` event [#5479](https://github.com/vueComponent/ant-design-vue/issues/5479)
- 🌟 `Modal` style supports string type [#5449](https://github.com/vueComponent/ant-design-vue/issues/5449)
- 🌟 `Cascader` supports `clearIcon`, `removeIcon` slots
- 🌟 Optimize `DatePicker` panel switching logic [#5488](https://github.com/vueComponent/ant-design-vue/issues/5488)
- 🐞 Fix `Cascader` not automatically correcting the popup position [#5482](https://github.com/vueComponent/ant-design-vue/issues/5482)
- 🐞 `Tabs` left, right direction disable animation [#5464](https://github.com/vueComponent/ant-design-vue/issues/5464)
- 🐞 `TimeRangePicker` value ts type supports string
- 🐞 `Tree` supports deep monitoring [#5480](https://github.com/vueComponent/ant-design-vue/issues/5480)
- 🐞 Fix `Table` not showing virtual scroll bar when keepalive active
- 🐞 Fix `Input` size warning [#5508](https://github.com/vueComponent/ant-design-vue/issues/5508)

## 3.1.1

`2022-04-06`

- 🌟 Optimize `Form` rule type hints [#5439](https://github.com/vueComponent/ant-design-vue/issues/5439)
- 🐞 Fix the problem of incorrect height calculation when virtual scroll related components dynamically update content [4a4670](https://github.com/vueComponent/ant-design-vue/commit/4a4670bdce9e1043348fd741ec7a262ba2413a3a)

## 3.1.0

`2022-04-06`

### 🔥🔥🔥 3.1.0 official version released 🔥🔥🔥

- 🐞 Fix `Select.Option` child element is empty, the error is reported [272430](https://github.com/vueComponent/ant-design-vue/commit/272430ba06e44e06eb07694d6aef4d474fb741cb)

## 3.1.0-rc.6

`2022-04-01`

- 🌟 Optimize `Table` performance, reduce the number of render times when hovering [900464](https://github.com/vueComponent/ant-design-vue/commit/900464473823277e4b06ace1c1ddc69ab3ef21d9)
- 🐞 Fix `Tabs` not folding when setting addIcon [669b22](https://github.com/vueComponent/ant-design-vue/commit/669b22a54b33892c193dfd36150ae1ac2fb350dd)
- 🐞 Fix `Mentions` component cannot be selected [#5432](https://github.com/vueComponent/ant-design-vue/issues/5432)
- 🐞 Fix component focus and blur events do not carry event parameters, resulting in popover error [#5434](https://github.com/vueComponent/ant-design-vue/issues/5434)
- 🐞 Fix `Select.Option`, when setting Tooltip, error is reported [#5307](https://github.com/vueComponent/ant-design-vue/issues/5307)

## 3.1.0-rc.5

`2022-03-28`

### 🔥🔥🔥 The official version is expected to be released at the end of March or early April, when 3.x will become the default version, and the documentation will also point to the 3.x documentation by default 🔥🔥🔥

- 🌟 Optimize component ts type hints [#5408](https://github.com/vueComponent/ant-design-vue/issues/5408)
- 🐞 Fix `Form` cannot scroll to nested fields [#5404](https://github.com/vueComponent/ant-design-vue/issues/5404)
- 🐞 Fix `Table` bottom-sucking scroll bar responsive failure [afd74c](https://github.com/vueComponent/ant-design-vue/commit/afd74c95d8ccd6ced5ce5f5c1a9abe3a398a0217)

## 3.1.0-rc.4

`2022-03-25`

### 🔥🔥🔥 The official version is expected to be released at the end of March or early April, when 3.x will become the default version, and the documentation will also point to the 3.x documentation by default 🔥🔥🔥

- 🐞 Fix `Select` options do not support push and other variant methods [#5398](https://github.com/vueComponent/ant-design-vue/issues/5398)
- 🐞 Fix `MenuItem` custom icon, the original icon class name is lost [#5390](https://github.com/vueComponent/ant-design-vue/issues/5390)

## 3.1.0-rc.3

`2022-03-24`

### 🔥🔥🔥 The official version is expected to be released at the end of March or early April, when 3.x will become the default version, and the documentation will also point to the 3.x documentation by default 🔥🔥🔥

- 🌟 Optimize the search and click performance of `Tree` `TreeSelect` [#5365](https://github.com/vueComponent/ant-design-vue/issues/5365)
- 🌟 `Menu` selectedKeys, openKeys support depth watch [7bf1e0](https://github.com/vueComponent/ant-design-vue/commit/7bf1e0dda1fe8f70f6c8b17ba90b217df2a75bd4)
- 🐞 Fix `Checkbox` `Radio` triggering two `click` events for one click [#5363](https://github.com/vueComponent/ant-design-vue/issues/5363) [#5389](https://github.com/vueComponent/ant-design-vue/issues/5389)
- 🐞 Fix `FormItem` `htmlFor` property invalid issue [#5384](https://github.com/vueComponent/ant-design-vue/issues/5384)
- 🐞 Fix `Upload` limit the number, the last upload is abort issue [#5385](https://github.com/vueComponent/ant-design-vue/issues/5385)
- 🐞 Fix `RangePicker` `showTime`, disabled does not consider time issue [#5286](https://github.com/vueComponent/ant-design-vue/issues/5286)
- 🐞 Fix `Layout.Sidebar` cannot be expanded after responsive collapse [#5373](https://github.com/vueComponent/ant-design-vue/issues/5373)
- 🐞 Fix `AutoComplete` custom children's class not mounted [414e7a](https://github.com/vueComponent/ant-design-vue/commit/414e7a1c56455017dbc3780ce7b1b4abd0f1c4d7)
- 🐞 Fix `TimeRangePicker` disabledTime not taking effect [#5387](https://github.com/vueComponent/ant-design-vue/issues/5387)
- 🐞 Fix `Dropdown` automatic correction of pop-up window position is invalid [#5391](https://github.com/vueComponent/ant-design-vue/issues/5391)

## 3.1.0-rc.2

`2022-03-19`

### 🔥🔥🔥 The official version is expected to be released at the end of March or early April, when 3.x will become the default version, and the documentation will also point to the 3.x documentation by default 🔥🔥🔥

### 🔥🔥🔥 Surely Vue supports css var sync 🔥🔥🔥

- 🌟 Optimize the underlying virtual scrolling components to scroll millions of data smoothly, involving `Select` `Tree` `TreeSelect` `AutoComplete` `Cascader` components
- 🐞 Fix the animation does not take effect when the `Button` component switches loading [#5360](https://github.com/vueComponent/ant-design-vue/issues/5360)
- 🐞 Fix the console error when `Modal` switches loading [#5361](https://github.com/vueComponent/ant-design-vue/issues/5361)

## 3.1.0-rc.1

`2022-03-18`

### 🔥🔥🔥 The official version is expected to be released at the end of March or early April, when 3.x will become the default version, and the documentation will also point to the 3.x documentation by default 🔥🔥🔥

- 🌟 Export more component properties to facilitate secondary development [#5340](https://github.com/vueComponent/ant-design-vue/issues/5340) [#5353](https://github.com/ vueComponent/ant-design-vue/issues/5353)
- 🌟 `Timeline` can be used for antd icon when custom color [2b81a7](https://github.com/vueComponent/ant-design-vue/commit/2b81a7213b169dc72f02c7e0f57afffd67333f0e)
- 🌟 `Radio` `Checkbox` supports number type
- 🌟 `Popover` does not display the popup when the slot is empty [71e110](https://github.com/vueComponent/ant-design-vue/commit/71e110036ea0339207c168f268907dcc0de277e8)
- 🌟 `Pagination` supports responsiveness [85197c](https://github.com/vueComponent/ant-design-vue/commit/85197c4b50a7aae95079bfaa700c8868ed36cbad)
- 🌟 Adjust the truncation logic after `Textarea` exceeds the maximum length (the text will not change after it exceeds) [d92921](https://github.com/vueComponent/ant-design-vue/commit/d929217752aac2dcfcd56852c7dbc3a834819de1)
- 🐞 Fix `Table` column drag handle style missing [#5348](https://github.com/vueComponent/ant-design-vue/issues/5348)
- 🐞 Fix `FormItem` error prompt repeated display problem [#5349](https://github.com/vueComponent/ant-design-vue/issues/5349)
- 🐞 Fix `FormItem` cannot be used alone [#5343](https://github.com/vueComponent/ant-design-vue/issues/5343)
- 🐞 Fix `Tooltip` not displaying in `Switch` in loading state [625eff](https://github.com/vueComponent/ant-design-vue/commit/625efff1fa8fb3c93a5c657538274fe76a4a4f1f)

## 3.1.0-rc.0

`2022-03-15`

### 🔥🔥🔥 The official version is expected to be released at the end of March or early April, when 3.x will become the default version, and the documentation will also point to the 3.x documentation by default 🔥🔥🔥

- 🔥 Support CSS variables, if you encounter style building errors after upgrading, please check [Dynamic Theme Documentation](https://ant.design/docs/react/customize-theme-variable-en) to troubleshoot the problem. [Experience](https://antdv.com/components/config-provider-cn/#components-config-provider-demo-theme)
- 🔥 Support RTL [experience](https://antdv.com/components/config-provider-cn/#components-config-provider-demo-direction)
- 🌟 `LayoutSider` `trigger` support slot [#5317](https://github.com/vueComponent/ant-design-vue/issues/5317)
- 🌟 `Select` add `filterSort` `virtual` `listHeight` configuration [#5310](https://github.com/vueComponent/ant-design-vue/issues/5310)
- 🌟 `SubMenu` added `popupOffset` [#5312](https://github.com/vueComponent/ant-design-vue/issues/5312)
- 🌟 `Affix` add customIcon slot [60e259](https://github.com/vueComponent/ant-design-vue/pull/5327/commits/60e2597f7f80ca354acc859a832a71d1110b3f4c)
- 🌟 `Avatar` add `crossOrigin` `maxPopoverTrigger` property [5bdb45](https://github.com/vueComponent/ant-design-vue/pull/5327/commits/5bdb45d6688700f0fcc10324c898cb114a1fa469)
- 🌟 `Button` adds global size support [16b3b5f](https://github.com/vueComponent/ant-design-vue/pull/5327/commits/16b3b5fc366fcce155b4c37459a0b12f1031bfe6)
- 🌟 `DatePicker` added slots `prevIcon` `nextIcon` `superPrevIcon` `superNextIcon` [27e7ed](https://github.com/vueComponent/ant-design-vue/pull/5327/commits/27e7ed68fb4331e9e9a07738c68f135820496dd9)
- 🌟 `Divider` added `orientationMargin` [c528d7](https://github.com/vueComponent/ant-design-vue/pull/5327/commits/c528d74c11dd323403705250b918e5408bce2c3c)
- 🌟 `Dropdown` added `destroyPopupOnHide` `loading` [c4c691](https://github.com/vueComponent/ant-design-vue/pull/5327/commits/c4c691b20777fe459a24a429b50e0fc8cdbdef85)
- 🌟 `Form` added `labelWrap` [cb95d1](https://github.com/vueComponent/ant-design-vue/pull/5327/commits/cb95d1202adce3375f73e55598cccea619a4d861)
- 🌟 `Input` added `showCount` [85767d](https://github.com/vueComponent/ant-design-vue/pull/5327/commits/85767de39688b5da6157df9317666adaad6e184f)
- 🌟 `InputNumber` add `prefix` slot [efea6b](https://github.com/vueComponent/ant-design-vue/pull/5327/commits/efea6b000e581f9c71ba98f80febace4e024910c)
- 🌟 `MenuDivider` added `dashed` dotted line [32fc4f](https://github.com/vueComponent/ant-design-vue/pull/5327/commits/32fc4fc7c4f3913dec771a6a96b097bcda754b40)
- 🌟 `Modal` method usage added `wrapClassName` [d38ecc](https://github.com/vueComponent/ant-design-vue/pull/5327/commits/d38ecce22c63adc5e8e52657fcbbef89e048b621)
- 🌟 `Modal.confirm` adds `showCancel` and `propmise` support [a041b5](https://github.com/vueComponent/ant-design-vue/pull/5327/commits/a041b5bacea2f94f55fee358ff39e5abd0d1b39f)
- 🌟 Added `Skeleton.Button` `Skeleton.Input` two sub-components [2bd5fc](https://github.com/vueComponent/ant-design-vue/pull/5327/commits/2bd5fc15ffecf3cb3083accab02ceb97bd9ade38)
- 🌟 `Spin` supports `tip` slot [93a06a](https://github.com/vueComponent/ant-design-vue/pull/5327/commits/93a06a45f58c0920e8f43c49c9859ce4ca10c94e)
- 🌟 `Table` added `filterMode` to support tree filtering [79ff7a](https://github.com/vueComponent/ant-design-vue/pull/5327/commits/79ff7ac2dba4ab5cf01241ceef072f2c4be20e12)
- 🌟 `Typography` add `enterIcon` slot, `triggerType` property [e777bc](https://github.com/vueComponent/ant-design-vue/pull/5327/commits/e777bc17435b2610a0c0e1c29f60b900bcaab03c)
- 🐞 Fix `DatePicker` using string mode, console output type is wrong [#5323](https://github.com/vueComponent/ant-design-vue/issues/5323)
- 🐞 Fix the problem that the parent node cannot be selected after all the child nodes of `TreeSelect` are disabled [#5316](https://github.com/vueComponent/ant-design-vue/issues/5316)
- 🐞 Fix `Row` `gutter` ts type hint error [2efe1a](https://github.com/vueComponent/ant-design-vue/commit/2efe1af6b66247b6bc89bf43bc3d2f1dc1f2a5d9)
- 🐞 Fix `Wave` not working when custom prefixCls [#5334](https://github.com/vueComponent/ant-design-vue/issues/5334)

## 3.0.0-beta.13

`2022-03-04`

- 🌟 Optimize the animation after Menu overflow to avoid flickering
- 🐞 Fix the issue of automatic parse when inputting invalid values when using dateFns [#5302](https://github.com/vueComponent/ant-design-vue/issues/5302)
- 🐞 Fix `Carousel` click error when using image [#5299](https://github.com/vueComponent/ant-design-vue/issues/5299)

## 3.0.0-beta.12

`2022-03-02`

- 🌟 Optimize `Menu` horizontal mode animation to avoid flickering
- 🐞 Fix the height issue caused by `Upload` animation [#5298](https://github.com/vueComponent/ant-design-vue/issues/5298)

## 3.0.0-beta.11

`2022-02-28`

- 🌟 Refactor `Upload`, add showDownloadIcon, directory, isImageUrl, itemRender, maxCount, openFileDialogOnClick, progress, previewIcon, removeIcon, downloadIcon, drop and other features
- 🌟 Refactor `Carousel`
- 🐞 Fix `Mentions` cannot be selected when long-pressed [#5233](https://github.com/vueComponent/ant-design-vue/issues/5233)
- 🐞 Fix the issue of rendering multiple expand icons when `Table` dynamically changes the expand icon position [#5295](https://github.com/vueComponent/ant-design-vue/issues/5295)
- 🐞 Fix `Slider` type error [#5289](https://github.com/vueComponent/ant-design-vue/issues/5289)

## 3.0.0-beta.10

`2022-02-18`

- 🐞 Fix the issue of automatic parse when inputting invalid values when the date component uses dayjs or dateFns [#5221](https://github.com/vueComponent/ant-design-vue/issues/5221)
- 🐞 Fix the issue that virtual scrolling is not turned off when dropdownMatchSelectWidth is false [#5242](https://github.com/vueComponent/ant-design-vue/issues/5242)
- 🐞 Fix descriptions console warning issue [#5250](https://github.com/vueComponent/ant-design-vue/issues/5250)
- 🐞 Fix the problem of provoking when the right-click of dropdown is expanded [#5259](https://github.com/vueComponent/ant-design-vue/issues/5259)
- 🐞 Fix TreeSelect windows touchpad expansion failure issue [#5220](https://github.com/vueComponent/ant-design-vue/issues/5220)

## 3.0.0-beta.9

`2022-01-28`

🔥🔥🔥 Happy New Year 🔥🔥🔥

- 🌟 `Progress` add title attribute to avoid title being overwritten by internal title [#4929](https://github.com/vueComponent/ant-design-vue/issues/4929)
- 🐞 Fix `Input` focus state, style border issue [#5188](https://github.com/vueComponent/ant-design-vue/issues/5188)
- 🌟 Optimize the scrolling effect of virtual scrolling under mobile [#5191](https://github.com/vueComponent/ant-design-vue/issues/5191)
- 🐞 Fix the style issue of `Tree` component when dragging [6d4248](https://github.com/vueComponent/ant-design-vue/commit/6d4248d046a420aa6a1ddfeb78632e4405b91e51)
- 🐞 Fix `TreeSelect` when the content is empty, the Enter button fills the empty node problem [#5217](https://github.com/vueComponent/ant-design-vue/issues/5217)
- 🐞 Fix `Button` block style invalid after setting size [#5219](https://github.com/vueComponent/ant-design-vue/issues/5219)

## 3.0.0-beta.8

`2022-01-21`

- 🔥 Refactor `Cascader`, support multiple selection, add `tagRender` `multiple` `maxTagCount` `maxTagPlaceholder` `expandIcon`, use `dropdownClassName` `dropdownStyle` `open` `placement` to replace `popupClassName` `popupStyle` respectively ` `popupVisible` `popupPlacement` property
- 🌟 Select, TreeSelect support slot maxTagPlaceholder
- 🌟 `Table.Summary.Cell` supports `style`, `class` native properties
- 🌟 Export more component types: `ConfigProviderProps` `InputProps` `TextAreaProps` `PopconfirmProps` `PopoverProps` `SliderProps` `StepProps` `StepsProps`
- 🐞 Fix Modal reporting error under vue@3.2.28 [#5190](https://github.com/vueComponent/ant-design-vue/issues/5190)
- 🐞 Fix `Modal` `getContainer` invalid problem [#5147](https://github.com/vueComponent/ant-design-vue/issues/5147)
- 🐞 Fix `Table` `responsive` invalid problem [#5172](https://github.com/vueComponent/ant-design-vue/issues/5172)
- 🐞 Fix `Tabs` activeKey controlled invalidation issue [#5180](https://github.com/vueComponent/ant-design-vue/issues/5180)

## 3.0.0-beta.7

`2022-01-10`

- 🌟 Export FormItemInstance type [23f5fb](https://github.com/vueComponent/ant-design-vue/commit/23f5fba013ae8a76fb814c218fb319488da3c70b)
- 🐞 Fix Modal not showing issue under Dropdown [#5139](https://github.com/vueComponent/ant-design-vue/issues/5139)
- 🐞 Fix Modal esc shortcut key invalid issue [3297f7](https://github.com/vueComponent/ant-design-vue/commit/3297f7aa58f6098b2b1dd147341b5c8dc5f2f5e5)

## 3.0.0-beta.6

`2022-01-07`

- Modal
  - 🌟 Refactor Modal component [#5129](https://github.com/vueComponent/ant-design-vue/issues/5129)
  - 🐞 Fix the problem of unable to scroll when Modal and Drawer are mixed [#5096](https://github.com/vueComponent/ant-design-vue/issues/5096)
- 🐞 Fix Menu under Dropdown, bind the click event, the attribute verification fails [#5127](https://github.com/vueComponent/ant-design-vue/issues/5127)
- 🐞 Fix Table virtual scroll bar not updating issue [#5124](https://github.com/vueComponent/ant-design-vue/issues/5124)
- 🐞 Adjust DatePicker to a single root node to support v-show [#5132](https://github.com/vueComponent/ant-design-vue/issues/5132)

#### Documentation:

- 🌟 Dynamically update document.title to facilitate document switching [#5121](https://github.com/vueComponent/ant-design-vue/issues/5121)
- 🐞 Fix Empty type error [#5136](https://github.com/vueComponent/ant-design-vue/issues/5136)
- 🐞 Fix RangeTime range selection example error [#5125](https://github.com/vueComponent/ant-design-vue/issues/5125)

## 3.0.0-beta.5

`2022-01-04`

- 🌟 Refactor message and notification components [#5113](https://github.com/vueComponent/ant-design-vue/issues/5113)
- 🐞 Fix TimePicker, Slider, TreeSelect type errors [#5109](https://github.com/vueComponent/ant-design-vue/issues/5109)
- 🐞 Fix the issue that it does not take effect when Space size=0 [#5101](https://github.com/vueComponent/ant-design-vue/issues/5101)

## 3.0.0-beta.4

`2021-12-28`

- 🌟 Refactor the Checkbox component for better performance
- 🌟 FormItem adds noStyle property, which makes it more convenient to organize form layout
- 🐞 Fix the problem that InputNumber cannot enter the minimum value when the precision is 0 [#5083](https://github.com/vueComponent/ant-design-vue/issues/5083)

#### Documentation:

- 🌟 Form adds 2 new examples: Time-related Controls, Other Form Controls

## 3.0.0-beta.3

`2021-12-27`

- 🐞 Fix `Select` virtual scroll, dynamically correct the height error problem [#5082](https://github.com/vueComponent/ant-design-vue/issues/5082)

## 3.0.0-beta.2

`2021-12-27`

- 🐞 Fix the issue of triggering inspection when FormItem does not pass the name [#5081](https://github.com/vueComponent/ant-design-vue/issues/5081)
- 🐞 Fix the width flickering problem when Table is first rendered [#5075](https://github.com/vueComponent/ant-design-vue/issues/5075) [#4993](https://github.com/vueComponent/ant-design-vue/issues/4993)

## 3.0.0-beta.1

`2021-12-24`

- 🌟 Refactor the InputNumber component, add new attributes: `bordered` `controls` `keyboard` `stringMode`, slot: `addonAfter` `addonBefore`, event: `step`, please refer to InputNumber API description for details
- 🌟 Add global.d.ts type file to facilitate volar recognition [#5067](https://github.com/vueComponent/ant-design-vue/issues/5067)
- 🐞 Fix web-type.json missing issue [#4860](https://github.com/vueComponent/ant-design-vue/issues/4860)

- Tabs

  - 🌟 Tabs collapsed node added delete function
  - 🐞 Tabs special scene not activated option issue [#5056](https://github.com/vueComponent/ant-design-vue/issues/5056)
  - 🐞 Fix the problem of the default export TabPane component name error [b645f8](https://github.com/vueComponent/ant-design-vue/commit/b645f827d0e13d60bc01c740ae8cbc8f61cf2cdf)

- Form

  - 🌟 7 new usage examples added to the document
  - 🌟 New FormInstance type export
  - 🌟 No need to specify the type when verifying the Number type [#5064](https://github.com/vueComponent/ant-design-vue/issues/5064)
  - 🐞 Roll back the automatic verification feature when FormItem is actively assigned. This scenario should not be automatically verified [#5056](https://github.com/vueComponent/ant-design-vue/issues/5056)
  - 🐞 Fix validateMessages error problem

- 🌟 Optimize the basic components of the virtual list and improve the performance of Tree, TreeSelect, and Select [4e70c6](https://github.com/vueComponent/ant-design-vue/commit/4e70c6dd775254ae713d8633db2d0363027708e1) [#5069](https://github. com/vueComponent/ant-design-vue/issues/5069)
- 🐞 Fix the stuttering problem when Tree expands [#5069](https://github.com/vueComponent/ant-design-vue/issues/5069)
- 🐞 Fix the issue that Input is not updated when reset to undefined

## 3.0.0-alpha.16

`2021-12-19`

- 🌟 Refactored Input and added borderless configuration
- Table
  - 🌟 Table customCell added column parameter [#5052](https://github.com/vueComponent/ant-design-vue/issues/5052)
  - 🐞 Fix the console output error warning problem when turning Table pages [#5029](https://github.com/vueComponent/ant-design-vue/issues/5029)
  - 🐞 Fix the problem that the pop-up box of the Table page turning component is hidden, and the pop-up box position is wrong [#5028](https://github.com/vueComponent/ant-design-vue/issues/5028)
- 🐞 Fix the issue that the global prefixCls of the Rate component does not take effect [#5026](https://github.com/vueComponent/ant-design-vue/issues/5026)
- 🐞 Fix Menu custom class not taking effect [#5038](https://github.com/vueComponent/ant-design-vue/issues/5038)
- 🐞 Fix the problem of printing warning when Carousel mobile device is touched [#5040](https://github.com/vueComponent/ant-design-vue/issues/5040)
- 🐞 Fix the problem that Select cannot be selected when customizing prefixCls [#5023](https://github.com/vueComponent/ant-design-vue/issues/5023)

## 3.0.0-alpha.15

`2021-12-12`

- 🌟 Optimize Layout performance
- 🌟 Menu supports lazy loading (SubMenu must fill in the key) to improve performance [#4812](https://github.com/vueComponent/ant-design-vue/issues/4812)
- 🌟 Input and Textarea support lazy command modifier [#4951](https://github.com/vueComponent/ant-design-vue/issues/4951)
- 🐞 Select placeholder supports slot [#4995](https://github.com/vueComponent/ant-design-vue/issues/4995)
- 🐞 Fix Radio cursor style [#4997](https://github.com/vueComponent/ant-design-vue/issues/4997)
- 🐞 Fix Statistic.Countdown property support slot [#4996](https://github.com/vueComponent/ant-design-vue/issues/4996)
- 🐞 Fix FormItem name attribute type error [#4998](https://github.com/vueComponent/ant-design-vue/issues/4998)
- 🐞 Fix Menu hidden animation loss problem
- 🐞 Fix FormItem explain style not responding issue [#5004](https://github.com/vueComponent/ant-design-vue/issues/5004)
- 🐞 Fix the problem that Slider tooltip does not display under special conditions
- 🐞 Fix the problem that Dropdown special conditions trigger two click events [#5002](https://github.com/vueComponent/ant-design-vue/issues/5002)
- 🐞 Fix some components reporting errors under SSR, support Nuxt
- 🐞 Fix the problem that the drop-down box component jumps at the edge [#5008](https://github.com/vueComponent/ant-design-vue/issues/5008)
- 🐞 Fix Table type error [#5009](https://github.com/vueComponent/ant-design-vue/issues/5009)

## 3.0.0-alpha.14

`2021-12-05`

- 🌟 Add xxxl grid [#4953](https://github.com/vueComponent/ant-design-vue/issues/4953)
- 🌟 Collapse activeKey supports deep monitoring [#4969](https://github.com/vueComponent/ant-design-vue/issues/4969)
- 🐞 Fix the problem that the form verification is not triggered when textarea blur [af5440](https://github.com/vueComponent/ant-design-vue/commit/af54405381d60bfadb383996a6ad64724b80f996)
- 🐞 Fix the issue of unchecked form during active assignment [#4955](https://github.com/vueComponent/ant-design-vue/issues/4955)
- 🐞 Fix the problem of unable to scroll after Select search [#4971](https://github.com/vueComponent/ant-design-vue/issues/4971)
- 🐞 Fix rangePicker, slider type issues

## 3.0.0-alpha.13

`2021-11-28`

🔥🔥🔥🔥🔥🔥🔥🔥🔥🔥🔥🔥🔥🔥🔥🔥🔥🔥🔥🔥🔥🔥🔥🔥🔥🔥🔥🔥🔥🔥🔥🔥🔥🔥🔥🔥

Publish Performant advanced table component Surely Vue

Official website ： [https://surely.cool/](https://surely.cool/)

Github：[https://github.com/surely-vue/table]

- 🐞 Upgrade ts, fix component type error [e28168](https://github.com/vueComponent/ant-design-vue/commit/e28168e0bed28a97ef8c7b33f80d03f6fd0b5a02)[#4908](https://github.com/vueComponent/ant-design-vue/issues/4908)[#4912](https://github.com/vueComponent/ant-design-vue/issues/4912)
- 🐞 Drawer visible is changed to optional to avoid reporting type errors in the writing of jsx v-model [#4908](https://github.com/vueComponent/ant-design-vue/issues/4908)
- 🐞 Fix the problem that the tabs moreIcon slot does not take effect [#4928](https://github.com/vueComponent/ant-design-vue/issues/4928)
- 🐞 Fix Button :disabled="false" when the style is wrong [#4930](https://github.com/vueComponent/ant-design-vue/issues/4930)
- 🐞 Fix the expansion component (Select, AutoComplete, TreeSelect), the animation direction is wrong, the expansion flashing problem [#4909](https://github.com/vueComponent/ant-design-vue/issues/4909)
- 🐞 Anchor class name fixed has no prefix, which leads to naming conflicts [#4931](https://github.com/vueComponent/ant-design-vue/issues/4931)

## 3.0.0-alpha.12

`2021-11-20`

- 🐞 Fix the problem that TimeRangePicker does not hide the panel correctly [#4902](https://github.com/vueComponent/ant-design-vue/issues/4902)
- 🐞 Fix the problem that TreeSelect is not cleared when resetting undefined [#4897](https://github.com/vueComponent/ant-design-vue/issues/4897)
- 🐞 Fix the issue that TreeSelect isLeaf does not take effect [#4883](https://github.com/vueComponent/ant-design-vue/issues/4883)
- 🐞 Fix Table rowSelection reporting loop response warning problem [#4885](https://github.com/vueComponent/ant-design-vue/issues/4885)
- 🐞 Fix the problem that Table rowSelection does not respond when dynamically updated [#4889](https://github.com/vueComponent/ant-design-vue/issues/4889)
- 🐞 Fix missing component types [#4863](https://github.com/vueComponent/ant-design-vue/issues/4863)

## 3.0.0-alpha.11

`2021-11-08`

- 🌟 Add codesanbox link to the document [#4861](https://github.com/vueComponent/ant-design-vue/issues/4861)
- 🐞 Fix Collapse animation loss problem [#4856](https://github.com/vueComponent/ant-design-vue/issues/4856)
- 🐞 Fix the warning problem when Table does not set dataIndex

## 3.0.0-alpha.10

`2021-11-05`

- 🐞 Fix the problem that Tree does not trigger loadData [#4835](https://github.com/vueComponent/ant-design-vue/issues/4835)
- 🐞 Fix Breadcrumb.Item click event not triggering issue [#4845](https://github.com/vueComponent/ant-design-vue/issues/4845)
- 🐞 Fix Checkbox sometimes not centered under Group [#4846](https://github.com/vueComponent/ant-design-vue/issues/4846)

## 3.0.0-alpha.9

`2021-11-03`

- 🐞 Fix requestAnimationFrame undefined error under ssr for some components [#4833](https://github.com/vueComponent/ant-design-vue/issues/4833)
- 🐞 Fix the problem that TreeSelect selectable and checkable cannot be closed [#4838](https://github.com/vueComponent/ant-design-vue/issues/4838)
- 🐞 Fix the problem that Tabs cannot be scrolled on the mobile terminal [#4828](https://github.com/vueComponent/ant-design-vue/issues/4828)
- 🐞 Fix InputNumber does not trigger inspection under form [#4831](https://github.com/vueComponent/ant-design-vue/issues/4831)
- 🐞 Fix that when Select uses `\<a-select-option>` to build a node, the automatic word segmentation fails [#4844](https://github.com/vueComponent/ant-design-vue/issues/4844)

## 3.0.0-alpha.8

`2021-10-30`

- 🐞 Fix the missing component type [#4823](https://github.com/vueComponent/ant-design-vue/issues/4823)

## 3.0.0-alpha.7

`2021-10-29`

- 🌟 Form added validate event [#4817](https://github.com/vueComponent/ant-design-vue/issues/4817)
- 🌟 Tree provides ref to get internal state api [#4820](https://github.com/vueComponent/ant-design-vue/issues/4820)
- 🐞 Fix the width mutation problem when dragging Table [#4811](https://github.com/vueComponent/ant-design-vue/issues/4811)
- 🐞 Fix the problem that TreeSelect is empty and does not update when opened again [a5604b](https://github.com/vueComponent/ant-design-vue/commit/a5604bb96796b9ec0090d3ec0c6d32d13d0df740)

## 3.0.0-alpha.6

`2021-10-27`

- 🌟 Table add drag column feature

## 3.0.0-alpha.5

`2021-10-26`

- Table
  - 🐞 Fix sticky time reporting error [#4804](https://github.com/vueComponent/ant-design-vue/issues/4804) [#4808](https://github.com/vueComponent/ant-design-vue/issues/4808)
  - 🐞 Fix emptyText internationalization failure problem [#4805](https://github.com/vueComponent/ant-design-vue/issues/4805)
  - 🌟 Optimize performance issues when size changes [#4787](https://github.com/vueComponent/ant-design-vue/issues/4787)
- 🌟 useForm supports deep responsive rule [#4799](https://github.com/vueComponent/ant-design-vue/issues/4799)
- 🌟 Dropdown type supports text type [#4802](https://github.com/vueComponent/ant-design-vue/issues/4802)
- 🐞 Fix Menu reporting error on mobile terminal [#4794](https://github.com/vueComponent/ant-design-vue/issues/4794)
- 🐞 Fix the invalidation problem when checking the Tree custom fieldNames [#4790](https://github.com/vueComponent/ant-design-vue/issues/4790)
- 🐞 Fix api component internationalization failure problem [#4780](https://github.com/vueComponent/ant-design-vue/issues/4780)

## 3.0.0-alpha.4

`2021-10-20`

- Use shallowRef to improve performance in part of the component state [3a968f](https://github.com/vueComponent/ant-design-vue/commit/3a968fdd33960a788f2037d944aca4e8ee81294f)

## 3.0.0-alpha.3

`2021-10-08`

- Table
  - 🐞 Fix the problem that the sorting prompt does not display [f64d7a](https://github.com/vueComponent/ant-design-vue/commit/f64d7adb22952cfdd5bf642343335fd78460d745)
  - 🐞 Fix the responsive loss of some attributes [#4756](https://github.com/vueComponent/ant-design-vue/issues/4756)
- 🐞 Fix the problem that the default automatic calibration position of `Popover` and `Popconfirm` does not take effect [98b5e5](https://github.com/vueComponent/ant-design-vue/commit/98b5e5d53fd10620eddc2c386181f868ef941397)

## 3.0.0-alpha.2

`2021-10-08`

- 🐞 Fix the issue of referencing process.nextTick [#4737](https://github.com/vueComponent/ant-design-vue/issues/4737)

## 3.0.0-alpha.1

`2021-10-07`

- 🌟 Refactor `Tabs` [#4732](https://github.com/vueComponent/ant-design-vue/issues/4732)
  - Removed `prevClick`, `nextClick` events, and use `tabScroll` event instead
  - Obsolete the `tabBarExtraContent` slot, replace it with the rightExtra slot, and add the `leftExtra` slot
  - Added `addIcon`, `closeIcon`, `moreIcon` slots
- 🌟 Refactor `Card`, discard the tabList slots configuration, and use the customTab slot for unified configuration [#4732](https://github.com/vueComponent/ant-design-vue/issues/4732)
- 🌟 Refactor `Drawer`
  - Added `autofocus` `contentWrapperStyle` `footerStyle` `headerStyle` `push` `size` `forceRender` and other attributes
  - Added `closeIcon` `extra` `footer` and other slots
  - Deprecated `afterVisibleChange` property, use event with the same name instead
- 🐞 Fix the problem that `Table` pagination does not respond to changes [1add0d](https://github.com/vueComponent/ant-design-vue/commit/1add0d251cd35aa2c55404f7a60f1531425490c1)
- 🐞 Fix `notification` style misalignment problem [#4703](https://github.com/vueComponent/ant-design-vue/issues/4703)
- 🐞 Fix the selection, dragging and other abnormalities caused by `Tree` fieldsName [#4726](https://github.com/vueComponent/ant-design-vue/issues/4726)

## 3.0.0-alpha.0

`2021-09-24`

🔥🔥🔥🔥🔥🔥🔥🔥🔥🔥🔥🔥🔥🔥🔥🔥🔥🔥🔥🔥🔥🔥🔥🔥🔥🔥🔥🔥🔥🔥🔥🔥🔥🔥🔥🔥

- Open source documentation.
- Removed the `lazy` attribute of Transfer, it does not have a real optimization effect.
- Removed the `combobox` mode of Select, please use `AutoComplete` instead.
- Deprecated Button.Group, please use `Space` instead.
- `Timeline.Item` new label.
- `Steps` added `responsive`, `percent`.
- `Collapse` added `ghost`, `collapsible`.
- `Popconfirm` added `cancelButton`, `okButton`, and `esc` button hiding.
- `ConfigProvider` added ConfigProvider.config to define the configuration of `Modal.xxx` `message` `notification`.
- `Tree` `TreeSelect`.

  - Added virtual scrolling, discarded using `a-tree-node` `a-tree-select-node` to build nodes, using `treeData` property instead to improve component performance.
  - Deprecated `scopedSlots` `slots` custom rendering node, and replace it with `v-slot:title` to improve ease of use, avoid slot configuration expansion, and also avoid slot conflicts.

- `Table`

  - Removed the `rowSelection.hideDefaultSelections` property of Table, please use `SELECTION_ALL` and `SELECTION_INVERT` in `rowSelection.selections` instead, [custom options](/components/table/#components-table-demo- row-selection-custom).
  - Removed Column slots and replaced them with `v-slot:headerCell` `v-slot:headerCell` `v-slot:bodyCell` `v-slot:customFilterDropdown` `v-slot:customFilterIcon` to improve ease of use , To avoid slot configuration expansion, but also to avoid the problem of slot conflicts.
  - Added expandFixed to control whether the expanded icon is fixed.
  - Added the showSorterTooltip header whether to display the tooltip for the next sort.
  - Added sticky for setting sticky head and scroll bar.
  - Added rowExpandable to set whether to allow row expansion.
  - New slot headerCell is used to personalize the header cell.
  - Added slot bodyCell for personalized cell.
  - New slot customFilterDropdown is used to customize the filter menu, which needs to be used with `column.customFilterDropdown`.
  - Added slot customFilterIcon for custom filter icons.
  - New slot emptyText is used to customize the display content of empty data.
  - Added slot summary for the summary column.

- `DatePicker` `TimePicker` `Calendar`

  - By default, a more lightweight dayjs is used to replace momentjs. If your project is too large and uses a lot of momentjs methods, you can refer to the document [Custom Time Library](/docs/vue/replace-date-cn), Replace with momentjs.
  - UI interaction adjustment, align with antd 4.x interaction specifications.

- `Form` The main goal of this update is to improve performance. If you don't have custom form controls, you can almost ignore this part

  - Since version 3.0, Form.Item no longer hijacks child elements, but automatically checks through provider/inject dependency injection. This method can improve component performance, and there is no limit to the number of child elements. The same is true for child elements. It can be a high-level component that is further encapsulated.

    You can reference [Customized Form Controls](#components-form-demo-customized-form-controls), but it also has some disadvantages:

    1. If the custom component wants Form.Item to be verified and displayed, you need to inject `const {id, onFieldChange, onFieldBlur} = useInjectFormItemContext()` and call the corresponding method.

    2. A Form.Item can only collect the data of one form item. If there are multiple form items, it will cause collection confusion. For example,

    ```html
    <a-form-item>
      <a-input name="a"></a-input>
      <a-input name="b"></a-input>
    </a-form-item>
    ```

    As above Form.Item does not know whether to collect `name="a"` or `name="b"`, you can solve this kind of problem in the following two ways:

    The first is to use multiple `a-form-item`:

    ```html
    <a-form-item>
      <a-input name="a"></a-input>
      <a-form-item><a-input name="b"></a-input></a-form-item>
    </a-form-item>
    ```

    The second way is to wrap it with a custom component and call `useInjectFormItemContext` in the custom component, It is equivalent to merging multiple form items into one.

    ```html
    <script>
      // custom component
      import { Form } from 'ant-design-vue';
      export default {
        name: 'custom-name',
        setup() {
          const formItemContext = Form.useInjectFormItemContext();
        },
      };
    </script>
    ```

    ```html
    <a-form-item>
      <custom-com>
        <a-input name="a"></a-input>
        <a-input name="b"></a-input>
      </custom-com>
    </a-form-item>
    ```

    Third, the component library provides an `a-form-item-rest` component, which will prevent data collection. You can put form items that do not need to be collected and verified into this component. It is the same as the first This method is very similar, but it does not generate additional dom nodes.

    ```html
    <a-form-item>
      <a-input name="a"></a-input>
      <a-form-item-rest><a-input name="b"></a-input></a-form-item-rest>
    </a-form-item>
    ```

## 2.2.8

`2021-09-17`

- 🌟 Upload method supports patch [#4637](https://github.com/vueComponent/ant-design-vue/issues/4637)
- 🌟 List gutter supports array [d2b721](https://github.com/vueComponent/ant-design-vue/commit/d2b72143f0e15c8716b4ea8f68b2b72eff5cf510)
- 🐞 Fix Modal type error [#4632](https://github.com/vueComponent/ant-design-vue/issues/4632)
- 🐞 Fix the problem that AutoComplete cannot reset undefined [741718](https://github.com/vueComponent/ant-design-vue/commit/741718a0f92c790266e7a07d8d129c5673344a7e)
- 🐞 Fix the missing style of Tag closed icon [#4649](https://github.com/vueComponent/ant-design-vue/issues/4649)
- 🐞 Fix the problem that the TreeSelect clear button does not display under special conditions [#4655](https://github.com/vueComponent/ant-design-vue/issues/4655)
- 🐞 Fix useForm immdiate not working issue [#4646](https://github.com/vueComponent/ant-design-vue/issues/4646)

## 2.2.7

`2021-09-08`

- 🌟 Menu supports overflowedIndicator slot [#4515](https://github.com/vueComponent/ant-design-vue/issues/4515)
- 🌟 useForm supports dynamic rule [#4498](https://github.com/vueComponent/ant-design-vue/issues/4498)
- 🌟 Select supports Number type [#4570](https://github.com/vueComponent/ant-design-vue/issues/4570)
- 🐞 Fix the warning problem caused by css zoom [#4554](https://github.com/vueComponent/ant-design-vue/issues/4554)
- 🐞 Fix Mentions input Chinese error report [#4524](https://github.com/vueComponent/ant-design-vue/issues/4524)
- 🐞 Fix the issue that AutoComplete does not support global prefixCls [#4566](https://github.com/vueComponent/ant-design-vue/issues/4566)
- 🐞 Fix Table nested table error report [#4600](https://github.com/vueComponent/ant-design-vue/issues/4600)
- 🐞 Fix MenuItem danger property under Dropdown has no style problem [#4618](https://github.com/vueComponent/ant-design-vue/issues/4618)
- 🐞 Fix Modal.xxx and other methods passing appContext invalid problem [#4627](https://github.com/vueComponent/ant-design-vue/issues/4627)
- 🐞 Fix some TS type errors

## 2.2.6

`2021-08-12`

- 🐞 Fix `Table` expanded list rendering problem [#4507](https://github.com/vueComponent/ant-design-vue/issues/4507)
- 🐞 Fix `Rate` custom `character` slot not taking effect [#4509](https://github.com/vueComponent/ant-design-vue/issues/4509)
- 🐞 Add resize-observer-polyfill to fix the problem of reporting errors in low versions of Chrome [#4508](https://github.com/vueComponent/ant-design-vue/issues/4508)

## 2.2.5

`2021-08-11`

- 🌟 `Select` supports customizing nodes through option slots [68c1f4](https://github.com/vueComponent/ant-design-vue/commit/68c1f4550108a3a6bbe4f1b2c5c168523fd6c84a)
- 🐞 Fix the problem that the pop-up window component in the development environment does not display in the lower version of chrome, and avoid the pop-up window flashing [#4409](https://github.com/vueComponent/ant-design-vue/issues/4409)
- 🐞 Fix the problem of not scrolling to the active position when `Select` is opened [ccb240](https://github.com/vueComponent/ant-design-vue/commit/ccb24016c07632f49550646c971060c402586c67)

## 2.2.4

`2021-08-10`

- 🌟 Support Vue@3.2 [#4490](https://github.com/vueComponent/ant-design-vue/issues/4490)
- 🌟 Automatically hide the horizontal scroll bar of `Table` [#4484](https://github.com/vueComponent/ant-design-vue/issues/4484)
- 🐞 Fix the issue of `Progress` trailColor not taking effect [#4483](https://github.com/vueComponent/ant-design-vue/issues/4483)

## 2.2.3

`2021-08-07`

- 🌟 Use `position: sticky` for the fixed column of `Table` to improve performance and solve the problem of misalignment in some scenes [38569c](https://github.com/vueComponent/ant-design-vue/commit/38569c28c7eb4eaa34f2cc096982daea901062d4)
- 🌟 `Collapse` supports number type key [#4405](https://github.com/vueComponent/ant-design-vue/issues/4405)
- 🌟 Optimize the flickering problem of `Tabs` when selected under windows [#4241](https://github.com/vueComponent/ant-design-vue/issues/4241)
- 🌟 `InputPassword` supports global setting prefixCls [#4430](https://github.com/vueComponent/ant-design-vue/issues/4430)
- 🐞 Fix `Select` cannot scroll issue [#4396](https://github.com/vueComponent/ant-design-vue/issues/4396)
- 🐞 Fix `Badge` error reporting under ssr [#4384](https://github.com/vueComponent/ant-design-vue/issues/4384)
- 🐞 Fix the issue of invalid data fields in `Form` [#4435](https://github.com/vueComponent/ant-design-vue/issues/4435)
- 🐞 Fix an error when the child element of `FormItem` is a native label [#4383](https://github.com/vueComponent/ant-design-vue/issues/4383)
- 🐞 Fix the error when `TreeSelect` customize title through slot [#4459](https://github.com/vueComponent/ant-design-vue/issues/4459)

## 2.2.2

`2021-07-11`

- 🌟 Switch added checkedValue and unCheckedValue attributes to customize checked binding value [#4329](https://github.com/vueComponent/ant-design-vue/issues/4329)
- 🐞 Fix the issue of missing SubMenu animation [#4325](https://github.com/vueComponent/ant-design-vue/issues/4325)
- 🐞 Fix that there is no red box problem when TimePicker validates the error under Form [#4331](https://github.com/vueComponent/ant-design-vue/issues/4331)
- 🐞 Fix UploadDragger does not support vite-plugin-components on-demand loading problem [#4334](https://github.com/vueComponent/ant-design-vue/issues/4334)
- 🐞 Fix the error when TreeSelect customize title through slot [1152e8](https://github.com/vueComponent/ant-design-vue/commit/1152e8cd71cadf9e8fb4797916adca20c0e35974)
- 🐞 Fix the dropdown submenu style loss issue [#4351](https://github.com/vueComponent/ant-design-vue/issues/4351)
- TS
  - Fix the type error of Table in ts 4.3.5 version [#4296](https://github.com/vueComponent/ant-design-vue/issues/4296)
  - Improve notification type [#4346](https://github.com/vueComponent/ant-design-vue/issues/4346)

## 2.2.1

`2021-07-06`

- 🐞 Fix the issue that the Space component does not take effect in browsers that do not support flex
- 🐞 Fix the issue of DatePicker triggering scrolling under safari [#4323](https://github.com/vueComponent/ant-design-vue/issues/4323)

## 2.2.0

`2021-07-06`

- 🎉 Refactor the Button component, remove type="danger", and add the `danger` attribute [#4291](https://github.com/vueComponent/ant-design-vue/issues/4291)
- 🐞 Fix Rate component not updating issue [#4294](https://github.com/vueComponent/ant-design-vue/issues/4294)
- 🐞 Fix Tree replaceFields error report [#4298](https://github.com/vueComponent/ant-design-vue/issues/4298)
- 🐞 Fix Modal missing parentContext type problem [#4305](https://github.com/vueComponent/ant-design-vue/issues/4305)

## 2.2.0-rc.1

`2021-06-29`

- 🌟 Change babel configuration, smaller build package size
- 🌟 Form provides the useForm function natively, and we will deprecate the @ant-design-vue/use library
- 🐞 Fix the issue that the Form validateFirst property does not trigger reject when there are multiple validation rules [#4273](https://github.com/vueComponent/ant-design-vue/issues/4273)
- 🐞 Fix List circular references causing errors in Vite [#4263](https://github.com/vueComponent/ant-design-vue/issues/4263)
- 🐞 Fix the missing item attribute problem in Menu event callback [#4290](https://github.com/vueComponent/ant-design-vue/issues/4290)

## 2.2.0-beta.6

`2021-06-26`

- 🌟 Menu performance optimization [e8b957](https://github.com/vueComponent/ant-design-vue/commit/e8b95784eb1ee0554b0d6b17bdc14e18775f2ae6)
- 🐞 Fix `Layout` `RangePicker` `WeekPicker` `Textarea` on-demand loading failure

## 2.2.0-beta.5

`2021-06-24`

- 🎉 Support vite-plugin-components to be loaded on demand
- 🎉 Refactor the List component
- 🌟 Select adds responsive folding option [656d14](https://github.com/vueComponent/ant-design-vue/commit/656d14fc4e4ef0f781324438f0d58cfb6816d583)
- 🐞 Fix the problem that the virtual list cannot be scrolled when the Select dynamic update option [b2aa49d](https://github.com/vueComponent/ant-design-vue/commit/b2aa49d064a83c6ce786a6bb4cd9fc5266a5964d)
- 🐞 Fix the incorrect location of Select keyboard events [604372](https://github.com/vueComponent/ant-design-vue/commit/604372ff2da521dd580ad5229f7dbd445c1c6190)
- 🐞 Fix the issue that AutoComplete does not support options slot [#4012](https://github.com/vueComponent/ant-design-vue/issues/4012)

## 2.2.0-beta.4

`2021-06-21`

- 🎉 Refactor Descriptions component [#4219](https://github.com/vueComponent/ant-design-vue/issues/4219)
- 🐞 Fix the issue that Countdown does not trigger the finish event [#4222](https://github.com/vueComponent/ant-design-vue/issues/4222)
- 🐞 Fix ConfigProvider reporting errors under vue 3.1 [#4225](https://github.com/vueComponent/ant-design-vue/issues/4225)
- 🐞 Fix the problem of using SubMenu under Dropdown to report an error [#4205](https://github.com/vueComponent/ant-design-vue/issues/4205)
- 🐞 Fix Col type error [#4226](https://github.com/vueComponent/ant-design-vue/issues/4226)
- 🐞 Fix the problem that onEnd is not triggered when Typography is out of focus [#4227](https://github.com/vueComponent/ant-design-vue/issues/4227)
- 🐞 Fix ImagePreview style loss problem [#4231](https://github.com/vueComponent/ant-design-vue/issues/4231)

## 2.2.0-beta.3

`2021-06-11`

- 🎉 Refactor Breadcrumb, Statistic, Tag components
- 🌟 Statistic supports loading attribute
- 🐞 Fix the problem of Menu rendering multiple sub-components to improve performance [6ae707](https://github.com/vueComponent/ant-design-vue/commit/6ae707edf508a9c5e8dca7dacf1410de5251bcf8)
- 🐞 Fix FormItem custom class invalidation [617e53](https://github.com/vueComponent/ant-design-vue/commit/617e534fda2ae6d468b5e9d3eb43370f8a4b0000)
- 🐞 Fix MenuDivider class error [#4195](https://github.com/vueComponent/ant-design-vue/issues/4195)
- 🐞 Fix Tag and Image type errors
- 🐞 Fix the issue of missing component animations such as Modal [#4191](https://github.com/vueComponent/ant-design-vue/issues/4191)
- 🐞 Fix the issue that Select class cannot be dynamically updated [#4194](https://github.com/vueComponent/ant-design-vue/issues/4194)
- 🐞 Fix the problem that the Dropdown mail expands and cannot be collapsed by clicking [#4198](https://github.com/vueComponent/ant-design-vue/issues/4198)
- 🐞 Fix the issue of missing some export methods of FormItem [#4183](https://github.com/vueComponent/ant-design-vue/issues/4183)

## 2.2.0-beta.2

`2021-06-08`

- 🐞 Fix PageHeader display extension problem [4de73](https://github.com/vueComponent/ant-design-vue/commit/4de7737907d485d3dd3be44b70e599cc53edb171)
- 🐞 Fix the problem that some components cannot be rendered normally under Vue3.1[#4173](https://github.com/vueComponent/ant-design-vue/issues/4173)
- 🐞 Fix Menu.Divider name error problem [6c5c84](https://github.com/vueComponent/ant-design-vue/commit/6c5c84a3fc4b8abcd7aed0922852a64e0ac293c7)

## 2.2.0-beta.1

`2021-06-17`

- 🔥🔥🔥 Virtual Table independent library released https://www.npmjs.com/package/@surely-vue/table, this component is an independent library, the document example is not yet complete, it is a completely ts-developed component , There are good type hints, there are API documents on npm, those who are in a hurry can explore and use it, here is an online experience example, https://store.antdv.com/pro/preview/list/big-table-list
- 🔥🔥🔥 Refactored a large number of components, the source code is more readable, the performance is better, and the ts type is more comprehensive -Refactored components in this version Anchor, Alert, Avatar, Badge, BackTop, Col, Form, Layout, Menu, Space, Spin, Switch, Row, Result, Rate
- 🎉 Menu

  - Better performance [#3300](https://github.com/vueComponent/ant-design-vue/issues/3300)
  - Fix the problem of incorrect highlighting [#4053](https://github.com/vueComponent/ant-design-vue/issues/4053)
  - Fix console invalid warning [#4169](https://github.com/vueComponent/ant-design-vue/issues/4169)
  - Easier to use, simpler to use single file recursion [#4133](https://github.com/vueComponent/ant-design-vue/issues/4133)
  - 💄 icon icon needs to be passed through slot

- Skeleton

  - 🌟 Support Skeleton.Avatar placeholder component.
  - 🌟 Support Skeleton.Button placeholder component.
  - 🌟 Support Skeleton.Input placeholder component.

- 💄 Destructive update

  - The `a-menu-item` and `a-sub-menu` icons need to be passed through the slot, and the icon is not automatically obtained through the sub-node
  - row gutter supports row-wrap, no need to use multiple rows to divide col
  - `Menu` removes `defaultOpenKeys` and `defaultSelectedKeys`; `Switch` removes `defaultChecked`; `Rate` removes `defaultValue`; Please be cautious to use the defaultXxx-named attributes of other unrefactored components, and they will be removed in future versions.

- 🌟 Added Avatar.Group component
- 🐞 Fix AutoComplete filterOptions not taking effect [#4170](https://github.com/vueComponent/ant-design-vue/issues/4170)
- 🐞 Fix Select automatic width invalidation problem [#4118](https://github.com/vueComponent/ant-design-vue/issues/4118)
- 🐞 Fix the lack of internationalized files in dist [#3684](https://github.com/vueComponent/ant-design-vue/issues/3684)

## 2.1.6

`2021-05-13`

- 🐞 Use vue@3.0.10 to rebuild to avoid console warning [#3998](https://github.com/vueComponent/ant-design-vue/issues/3998)

## 2.1.5

`2021-05-12`

- 🐞 Fix SSR time reporting error [#3983](https://github.com/vueComponent/ant-design-vue/issues/3983)

## 2.1.4

`2021-05-09`

- 🐞 Fix `Table` scrolling misalignment issue [#4045](https://github.com/vueComponent/ant-design-vue/issues/4045)
- 🐞 Fix `Typography` editable mode triggering link jump issue [#4105](https://github.com/vueComponent/ant-design-vue/issues/4105)
- 🐞 Fix the issue that `Carousel` variableWidth does not take effect [#3977](https://github.com/vueComponent/ant-design-vue/issues/3977)
- 🐞 Fix the problem that `TreeSelect` cannot delete parent and child nodes at the same time through the keyboard [#3508](https://github.com/vueComponent/ant-design-vue/issues/3508)
- 🐞 Fix some types of errors

## 2.1.3

`2021-04-25`

- 🎉🎉🎉 remove ads during npm installation
- 🐞 `Select`
  - Fix the first issue of default activation [#3842](https://github.com/vueComponent/ant-design-vue/issues/3842)
  - Fix group display abnormal problem [#3841](https://github.com/vueComponent/ant-design-vue/issues/3841)
  - Fix scrolling abnormal issue after dynamically updating selections [#3972](https://github.com/vueComponent/ant-design-vue/issues/3972)
- 🐞 Fix the issue that `Checkbox` triggers twice `update:checked` [#3838](https://github.com/vueComponent/ant-design-vue/issues/3838)
- 🌟 `Table` column group supports fixed [#3882](https://github.com/vueComponent/ant-design-vue/issues/3882)
- 🌟 `Table` column supports v-for [#3934](https://github.com/vueComponent/ant-design-vue/issues/3934)
- 🐞 Fix the problem that `Table` displays horizontal scroll bar on windows [6d33d6](https://github.com/vueComponent/ant-design-vue/commit/6d33d60d2bca98825f274e48bcc3badd1857f742)
- 🌟 `Form` scrollToFirstError supports option parameter passing [#3918](https://github.com/vueComponent/ant-design-vue/issues/3918)
- 🐞 Fix the issue of `Calendar` month selector displaying wrong characters [#3915](https://github.com/vueComponent/ant-design-vue/issues/3915)
- 🌟 Refactor the `Switch` component and remove the defaultChecked attribute [#3885](https://github.com/vueComponent/ant-design-vue/issues/3885)
- 🐞 Fix the process exception when using Vite [#3930](https://github.com/vueComponent/ant-design-vue/issues/3930)
- 🐞 Fix `Radio` shadow occlusion problem [#3955](https://github.com/vueComponent/ant-design-vue/issues/3955)
- 🐞 Fix the issue that span does not take effect in `Form` inline mode [#3862](https://github.com/vueComponent/ant-design-vue/issues/3862)
- 🐞 Fix the issue that `Cascader` keydown selection does not take effect [#958](https://github.com/vueComponent/ant-design-vue/issues/958)
- 🐞 Fix `Image` preview function failure problem [#3701](https://github.com/vueComponent/ant-design-vue/issues/3701)
- 🐞 Fix some TS type issues

## 2.1.2

`2021-03-28`

- 🌟 Recompile with Vue 3.0.9, compatible with 3.0.7 and below

## 2.1.1

`2021-03-27`

- 🌟 Compatible with Vue 3.0.8, note: Due to the destructive update of 3.0.8, 2.1.1 is not compatible with versions below 3.0.7 [vue#3493](https://github.com/vuejs/vue-next/issues /3493)
- 🐞 Fix Modal.confirm missing closable ts type [#3684](https://github.com/vueComponent/ant-design-vue/issues/3845)
- 🐞 Fix upload custom method not working issue [#3843](https://github.com/vueComponent/ant-design-vue/issues/3843)

## 2.1.0

`2021-03-20`

- 🎉🎉🎉 Added `Typography` component [#3807](https://github.com/vueComponent/ant-design-vue/issues/3807)
- 🌟 Modal method adds close icon customization [#3753](https://github.com/vueComponent/ant-design-vue/issues/3753)
- 🐞 Fix missing build files containing internationalization [#3684](https://github.com/vueComponent/ant-design-vue/issues/3684)
- 🐞 Fix Drawer error after destruction [#848d64](https://github.com/vueComponent/ant-design-vue/commit/848d6497e68c87566790dfa889a1913199a6699a)
- 🐞 Fix BackTop incorrect position when KeepAlive is activated [#3803](https://github.com/vueComponent/ant-design-vue/issues/3803)
- 🐞 Fix the problem that the TreeNode class does not take effect [#3822](https://github.com/vueComponent/ant-design-vue/issues/3822)
- 🐞 Fix Table tags being an array error issue [#3812](https://github.com/vueComponent/ant-design-vue/issues/3812)
- 🐞 Fix the sorting issue when Table custom filterIcon is triggered [#3819](https://github.com/vueComponent/ant-design-vue/issues/3819)
- 🐞 Fix Select style misalignment under Form [#3781](https://github.com/vueComponent/ant-design-vue/issues/3781)

## 2.0.1

`2021-02-27`

- 🌟 `Badge` adds `Ribbon` [#3681](https://github.com/vueComponent/ant-design-vue/issues/3681)
- 🌟 Adjust the trigger order of `SearchInput` search event [#3725](https://github.com/vueComponent/ant-design-vue/issues/3725)
- 🐞 Fix the stuck problem when `Table` is destroyed [#3531](https://github.com/vueComponent/ant-design-vue/issues/3531)
- 🐞 Fix the issue of less file introduced in `Menu` css [#3678](https://github.com/vueComponent/ant-design-vue/issues/3678)
- 🐞 Fix the problem of `Alert` custom icon misalignment [#3712](https://github.com/vueComponent/ant-design-vue/issues/3712)

## 2.0.0

`2021-02-06`

- 🎉🎉🎉 2.0 official version released
- 🎉🎉🎉 support dark theme [#3410](https://github.com/vueComponent/ant-design-vue/issues/3410)
- 🎉🎉🎉 The new version of the document is online, use the Composition API to completely reconstruct the document example, and provide the TS and JS dual version source code
- 🌟 Refactor the `Alert` component using Composition API [#3654](https://github.com/vueComponent/ant-design-vue/pull/3654)
- 🌟 `Tooltip` supports custom colors [#3603](https://github.com/vueComponent/ant-design-vue/issues/3603)
- 🐞 Fix the problem that `TimePicker` does not automatically scroll to the selected position [#ab7537](https://github.com/vueComponent/ant-design-vue/commit/ab75379f0c2f5e54ab7c348284a7391939ab5aaf)

## 2.0.0-rc.9

`2021-01-24`

- 🌟 `@ant-design/icons-vue` upgrade to 6.0, use es module by default
- 🌟 `Tabs` adds `centered` centered mode [#3501](https://github.com/vueComponent/ant-design-vue/issues/3501)
- 🐞 `Progress` Add opacity animation [#3505](https://github.com/vueComponent/ant-design-vue/issues/3505)
- 🐞 Fix an error when installing npm [#3515](https://github.com/vueComponent/ant-design-vue/issues/3515)
- 🐞 Fix the problem of `Breadcrumn` split line not displaying [#3522](https://github.com/vueComponent/ant-design-vue/issues/3522)
- 🐞 Fix `Radio` uncontrolled issue [#3517](https://github.com/vueComponent/ant-design-vue/issues/3517)
- 🐞 Fix `FormItem` not wrapping issue [#3538](https://github.com/vueComponent/ant-design-vue/issues/3538)
- 🐞 Fix `Carousel` `pauseOnDotsHover` not working problem [#3519](https://github.com/vueComponent/ant-design-vue/issues/3519)
- 🐞 Fix `Input.Search` `class` not working issue [#3541](https://github.com/vueComponent/ant-design-vue/issues/3541)
- 🐞 Fix the issue that `InputNumber` triggers the change event multiple times under Microsoft input method [#3550](https://github.com/vueComponent/ant-design-vue/issues/3550)
- 🐞 Fix the problem that the keyboard can still be switched in the disabled state of `Tabs` [#3575](https://github.com/vueComponent/ant-design-vue/issues/3575)
- 🐞 Fix the issue that `Switch` does not take effect in the table [#3512](https://github.com/vueComponent/ant-design-vue/issues/3512)

## 2.0.0-rc.8

`2021-01-07`

- 🌟 Support Vite 2 [#3490](https://github.com/vueComponent/ant-design-vue/issues/3490)
- 🌟 Use Composition API to refactor Affix component [#3447](https://github.com/vueComponent/ant-design-vue/issues/3447)
- 🐞 Fix Image component type definition error [#3488](https://github.com/vueComponent/ant-design-vue/issues/3488)
- 🐞 Upgrade icons-vue Fix IconFont component type error [#3474](https://github.com/vueComponent/ant-design-vue/issues/3474)
- 🐞 Fix Tooltip arrow style error in less 4 [#3477](https://github.com/vueComponent/ant-design-vue/issues/3477)
- 🐞 Fix DatePicker type definition parsing error under Vue 3.0.5 [#bf7c62](https://github.com/vueComponent/ant-design-vue/commit/bf7c62f457fc14624881f69c5baf9a62219383f7)

## 2.0.0-rc.7

`2020-12-28`

- 🐞 Fix Switch `change`、`click` not work [#3453](https://github.com/vueComponent/ant-design-vue/issues/3453)

## 2.0.0-rc.6

`2020-12-27`

- 🌟 Support Less 4 [#3449](https://github.com/vueComponent/ant-design-vue/issues/3449)
- 🌟 Added Image component [#3235](https://github.com/vueComponent/ant-design-vue/issues/3235)
- 🌟 Functional component, add displayName attribute [#3445](https://github.com/vueComponent/ant-design-vue/issues/3445)
- 🐞 Message adds custom class style function [#3443](https://github.com/vueComponent/ant-design-vue/issues/3443)
- 🐞 Fix the initial disabled state of the Tabs component does not take effect [#3366](https://github.com/vueComponent/ant-design-vue/issues/3366)
- 🐞 Fix Slider accuracy issue [#3346](https://github.com/vueComponent/ant-design-vue/issues/3346)
- 🐞 Fix the incorrect scroll height of Select [#3419](https://github.com/vueComponent/ant-design-vue/issues/3419)
- 🐞 Fix the problem that Input small is too small and the height is 2px [#3396](https://github.com/vueComponent/ant-design-vue/issues/3396)
- 🐞 Fix the problem that TreeSelect triggers two change events
- 🐞 Fix the endless loop problem of TreeSelect defining title through slot
- 🐞 Fix the problem that Drawer handle slot triggers two click events
- 🌟 Added Checkbox and Switch event declaration

## 2.0.0-rc.5

`2020-12-13`

- 🐞 Fix the undefined warning problem of this.dom output in the Drawer component console
- 🐞 Fix Menu in Vue 3.0.3 and above versions, display confusion problem [#3354](https://github.com/vueComponent/ant-design-vue/issues/3354)

## 2.0.0-rc.4

`2020-12-10`

- 🌟 Input.Password supports custom icons [#3320](https://github.com/vueComponent/ant-design-vue/issues/3320)
- 🐞 Fix the issue that the Select Option click event does not trigger [#4ea00d](https://github.com/vueComponent/ant-design-vue/commit/4ea00d3a70d0afd7bea07f814df03ab7d0b25ebd)
- 🐞 Fix the problem that the dark theme does not work after the Menu exceeds the width [#10f35a](https://github.com/vueComponent/ant-design-vue/commit/10f35a1fa510de91e9484b07fcfff253920cee29)
- 🐞 Fix Menu console vue key some waring [#520d6a](https://github.com/vueComponent/ant-design-vue/commit/520d6a5e85eb391e5294211c9d7b2ea598c59119)
- 🐞 Remove console passive prompt log [#8d1669](https://github.com/vueComponent/ant-design-vue/commit/8d1669b8896d84a67c61d3a00d0b13c42d70f30f)

## 2.0.0-rc.3

`2020-12-05`

- 🐞 Fix the problem of functional components reporting type errors in Vue 3.0.3 [#f5cf7e](https://github.com/vueComponent/ant-design-vue/commit/f5cf7e0920a51f0ac024046996c99260aa41becf)
- 🐞 Fix Menu display error after detecting width [#3262](https://github.com/vueComponent/ant-design-vue/issues/3262)
- 🐞 Fix Menu subMenuOpenDelay subMenuCloseDelay not working problem [#3291](https://github.com/vueComponent/ant-design-vue/pull/3291)
- 🐞 Fix TreeSelect stack overflow problem [#28aeea](https://github.com/vueComponent/ant-design-vue/commit/28aeea6f0b142ed68950a3738f7cf2c1581a7a5b)
- 🐞 Fix Input custom style class being overwritten [#3273](https://github.com/vueComponent/ant-design-vue/issues/3273)
- 🐞 Fix InputNumber parse error in production environment [#3249](https://github.com/vueComponent/ant-design-vue/issues/3249)

## 2.0.0-rc.2

`2020-11-24`

- 🌟 Optimize Menu performance, enable lazy loading by default [#3243](https://github.com/vueComponent/ant-design-vue/pull/3243)
- 🌟 Tag supports defining icon via slot [#3185](https://github.com/vueComponent/ant-design-vue/pull/3185)
- 🌟 Small type table changed to borderless [#3221](https://github.com/vueComponent/ant-design-vue/issues/3221)
- 🌟 @ant-design/icons-vue upgraded to 5.1.6, support SSR, support spin attribute shorthand
- 🐞 Fix the style problem of Alert's close button in Safari [#3184](https://github.com/vueComponent/ant-design-vue/issues/3184)
- 🐞 Fix the problem of Notification top attribute type error [#3187](https://github.com/vueComponent/ant-design-vue/issues/3187)
- 🐞 Fix DirectoryTree custom icon does not take effect [#3183](https://github.com/vueComponent/ant-design-vue/issues/3183)
- 🐞 Fix Button loading delay not taking effect [#3194](https://github.com/vueComponent/ant-design-vue/issues/3194)
- 💄 Select optionFilterProp no longer supports filtering by children [#3204](https://github.com/vueComponent/ant-design-vue/issues/3204)
- 🐞 Fix Select labelInValue error when reporting [#3216](https://github.com/vueComponent/ant-design-vue/issues/3216)
- 🐞 Fix ConfigProvider transformCellText missing issue [#3206](https://github.com/vueComponent/ant-design-vue/issues/3206)
- 🐞 Fix the style disorder problem when Dropdown Button is mixed together [#3244](https://github.com/vueComponent/ant-design-vue/issues/3244)
- 🐞 Fix RangePicker custom width invalidation issue [#3244](https://github.com/vueComponent/ant-design-vue/issues/3245)
- 🐞 Fix multiple errors or missing Ts types

## 2.0.0-rc.1

`2020-11-14`

- 🎉🎉🎉
- 🌟 Menu cancel the default lazy loading, improve the first animation effect, optimize the Bezier curve function, and make it smoother [#3177](https://github.com/vueComponent/ant-design-vue/pull/3177)
- 🐞 Fix Select search function failure problem [#3144](https://github.com/vueComponent/ant-design-vue/issues/3144)
- 🐞 Fix the Drawer component does not have automatic focus, which can not be closed directly by the ESC button [#3148](https://github.com/vueComponent/ant-design-vue/issues/3148)
- 🐞 Fix the incorrect position of popover elements in Popover [#3147](https://github.com/vueComponent/ant-design-vue/issues/3147)
- 🐞 Fix CountDown not updating problem [#3170](https://github.com/vueComponent/ant-design-vue/pull/3170)
- 🐞 Fix multiple errors or missing Ts types

## 2.0.0-beta.15

`2020-11-08`

- 🌟 Optimize the Menu animation to make it smoother [#3095](https://github.com/vueComponent/ant-design-vue/issues/3095)
- 🌟 Optimize VirtualList to avoid invalid render [#2e61e9](https://github.com/vueComponent/ant-design-vue/commit/2e61e9cb502f2bb6910f59abfb483fd2517e594f)
- 🐞 Fix Menu overflowedIndicator not taking effect [#689113](https://github.com/vueComponent/ant-design-vue/commit/689113b3c9c19e929607567a4c8252c6511bff5c)
- 🐞 Select
  - Fix the issue that dropdownRender does not support slot [#3098](https://github.com/vueComponent/ant-design-vue/issues/3098)
  - Fix the issue of abnormal empty values ​​in tag mode [#3100](https://github.com/vueComponent/ant-design-vue/issues/3100)
  - Fix the problem that the selected item is not updated in single selection mode [#3099](https://github.com/vueComponent/ant-design-vue/issues/3099)
  - Fix foucs status not taking effect in special scenarios [#3099](https://github.com/vueComponent/ant-design-vue/issues/3099)
- 🐞 Fix DatePicker default formatting invalid problem [#3091](https://github.com/vueComponent/ant-design-vue/issues/3091)
- 🐞 Fix Table customRow configuration event not taking effect [#3121](https://github.com/vueComponent/ant-design-vue/issues/3121)
- 🐞 Fix the style of TreeSelect search box [ee4cd3c](https://github.com/vueComponent/ant-design-vue/commit/ ee4cd3c35a84658cbbb148ce368bc247a927d528)
- 🐞 Fix Ts type error or missing problem

## 2.0.0-beta.13

`2020-11-02`

- 🐞 Fix npm install error report [#3080](https://github.com/vueComponent/ant-design-vue/issues/3080)
- 🐞 Fix Select maxPlaceHolder display error problem [#3085](https://github.com/vueComponent/ant-design-vue/issues/3085)
- 🐞 Fix the pop-up component, the pop-up position is not updated [#3085](https://github.com/vueComponent/ant-design-vue/issues/3085)
- 🐞 Fix the warning problem when Table data is empty [#3082](https://github.com/vueComponent/ant-design-vue/issues/3082)
- 🐞 Fix Input display multiple borders in Form [#3084](https://github.com/vueComponent/ant-design-vue/issues/3084)

## 2.0.0-beta.12

`2020-11-01`

- 🐞 Fix dist/antd.css missing component style issue [#3069](https://github.com/vueComponent/ant-design-vue/issues/3069)
- 🐞 Fix Input style issue [#3074](https://github.com/vueComponent/ant-design-vue/issues/3074)
- 🐞 Fix Form layout="vertical" style issue [#3075](https://github.com/vueComponent/ant-design-vue/issues/3075)
- 🐞 Fix Select cannot open popup problem [#3070](https://github.com/vueComponent/ant-design-vue/issues/3070)

## 2.0.0-beta.11

`2020-10-30`

- 🎉🎉🎉 Refactored Select and AutoComplete components, supports virtual lists, and greatly improves performance
- 🔥🔥🔥 Use Typescript to refactor all components, type support is more friendly
- 🔥 Optimize the underlying animation components, with better performance and smoother
- 🌟 Textarea component added showCount to support word count function
- 🌟 Recursive Menu component, supports arbitrary nesting of other elements [#1452](https://github.com/vueComponent/ant-design-vue/issues/1452)
- 🇮🇪 Add Irish language internationalization support
- 🐞 Fix webpack 5 compatibility issues.
- 🐞 Fix the problem that the Upload method attribute does not take effect [#2837](https://github.com/vueComponent/ant-design-vue/issues/2837)
- 🐞 Fix Table component filter not supporting number type problem [#3052](https://github.com/vueComponent/ant-design-vue/issues/3052)
- 🐞 Fix Table fixed column ellipsis not working issue [#2916](https://github.com/vueComponent/ant-design-vue/issues/2916)
- 🐞 Fix Table custom expandIcon not taking effect [#3013](https://github.com/vueComponent/ant-design-vue/issues/3013)
- 🐞 Fix the problem that TreeSelect cannot customize slot [#2827](https://github.com/vueComponent/ant-design-vue/issues/2827)
- 🛎 Change Avatar's srcSet to srcset

## 2.0.0-beta.10

`2020-09-24`

- 🌟 Update Vue dependency to release version
- 🐞 Fix the problem that Menu does not collapse in Layout [#2819](https://github.com/vueComponent/ant-design-vue/issues/2819)
- 🐞 Fix a warning issue when switching Tabs [#2865](https://github.com/vueComponent/ant-design-vue/issues/2865)
- 🐞 Fix the problem that the input box does not trigger the change event when compositionend
- 🐞 Fix the problem that the Upload button does not disappear [#2884](https://github.com/vueComponent/ant-design-vue/issues/2884)
- 🐞 Fix upload custom method not working issue [#2837](https://github.com/vueComponent/ant-design-vue/issues/2837)
- 🐞 Fix some ts type errors

## 2.0.0-beta.8

- 🐞 Fix ts types error

## 2.0.0-beta.7

- 🐞 Fix the problem that Descriptions Item does not support v-for [#2793](https://github.com/vueComponent/ant-design-vue/issues/2793)
- 🐞 Fix Modal button loading effect not working problem [9257c1](https://github.com/vueComponent/ant-design-vue/commit/9257c1ea685db4339239589153aee3189d0434fe)
- 🐞 Fix the problem that the Steps component cannot be clicked when using v-model [ec7309](https://github.com/vueComponent/ant-design-vue/commit/ec73097d9b6ea8e2f2942ac28853c19191ca3298)
- 🌟 Checkbox, Radio add event declaration
- 🐞 Fix ts type error [802446](https://github.com/vueComponent/ant-design-vue/commit/8024469b8832cfc4fe85498b639bfb48820531aa)

## 2.0.0-beta.6

- 🐞 Fix the problem that TreeSelectNode subcomponent TreeSelectNode is not registered

## 2.0.0-beta.5

- 🔥 Support Vite.

## 2.0.0-beta.4

- 🌟 Remove polyfills that are no longer used
- 🐞 Fix the problem of calling `Modal` afterClose twice
- 🐞 Supplement the declaration that ts type files lack native attributes

## 2.0.0-beta.3

- 🔥 Support Typescript.
- 🔥 Added `Space` component.
- 🐞 Fix the problem that some components cannot use css scope [4bdb24](https://github.com/vueComponent/ant-design-vue/commit/4bdb241aa674b50fafa29b3b98e291643f2a06cc).
- 🐞 Fix `List.Meta` registration failure problem [03a42a](https://github.com/vueComponent/ant-design-vue/commit/03a42a5b35e7d42a39aedb1aba8346995be2c27e)
- 🐞 Fix the problem of misalignment in the fixed column of Table [#1493](https://github.com/vueComponent/ant-design-vue/issues/1493)
- 🐞 Fix the problem that the `Button` is not vertically centered [bd71e3](https://github.com/vueComponent/ant-design-vue/commit/bd71e3806b73881f9a95028982d17a10b2cd0b5c)
- 🐞 Fix `Tabs` multiple departure `change` event issue [8ed937](https://github.com/vueComponent/ant-design-vue/commit/8ed937344a57142a575e5272f50933c9c4459a43)

## 2.0.0-beta.2

### Design specification adjustment

- Adjust the row height from `1.5`(`21px`) to `1.5715`(`22px`).
- Basic round corner adjustment, changed from `4px` to `2px`.
- The color brightness of the dividing line is reduced, from `#E8E8E8` to `#F0F0F0`.
- The default background color of Table is changed from transparent to white.

### Compatibility adjustment

- The minimum supported version of Vue is Vue 3.0.

#### Adjusted API

- Removed LocaleProvider, please use `ConfigProvider` instead.
- Removed the afterClose property of Tag.
- Merged FormModel and Form, see the Form refactoring part below for details.
- `tabIndex`, `maxLength`, `readOnly`, `autoComplete`, `autoFocus` are changed to all lowercase.
- In order to use the slot more friendly in template syntax, all related to xxxRender, renderXxxx are changed to single parameter, involving `itemRender`, `renderItem`, `customRender`, `dropdownRender`, `dateCellRender`, `dateFullCellRender`, `monthCellRender`, `monthFullCellRender`, `renderTabBar`.
- All the places where scopedSlots are configured are changed to slots.
- `{ on, props, attrs, ... }` configuration is flattened, such as `{ props: {type:'xxx'}, on: {click: this.handleClick}}` changed to `{ type: 'xxx', onClick: this.handleClick }`, related fields: `okButtonProps`, `cancelButtonProps`.
- Change xxx.sync to v-model:xxx
- v-model is changed to v-model:xxx, which specifically involves components:

  - The components changed from v-model to v-model:checked are: CheckableTag, Checkbox, Switch
  - The components changed from v-model to v-model:value are: Radio, Mentions, CheckboxGroup, Rate, DatePicker
  - The components changed from v-model to v-model:visible are: Tag, Popconfirm, Popove, Tooltip, Moda, Dropdown
  - The components changed from v-model to v-model:activeKey are: Collaps, Tabs
  - The components changed from v-model to v-model:current are: Steps
  - The components changed from v-model to v-model:selectedKeys are: Menu

#### Icon Upgrade

In `ant-design-vue@1.2.0`, we introduced the svg icon ([Why use the svg icon?](https://github.com/ant-design/ant-design/issues/10353)). The icon API that uses string naming cannot be loaded on demand, so the svg icon file is fully introduced, which greatly increases the size of the packaged product. In 2.0, we adjusted the icon usage API to support tree shaking, reducing the default package size by approximately 150 KB (Gzipped).

The old way of using Icon will be obsolete:

```html
<a-icon type="smile" />
<a-button icon="smile" />
```

In 2.0, an on-demand introduction method will be adopted:

```html
<template>
  <smile-outlined />
  <a-button>
    <template v-slot:icon><smile-outlined /></template>
  </a-buttom>
</template>
<script>
import SmileOutlined from'@ant-design/icons-vue/SmileOutlined';
export default {
  components: {
    SmileOutlined
  }
}
</script>
```

#### Component refactoring

In 1.x, we provide two form components, Form and FormModel. The original Form component uses v-decorator for data binding. In Vue2, we use context to force update components. However, in Vue3, due to the introduction of patchFlag, etc. Optimization method, forced refresh will destroy the performance advantage brought by patchFlag. So in version 2.0, we merged Form and FormModel, retained the use of FormModel, enriched related functions, and renamed it to Form.

Involving changes:

- Added `scrollToFirstError`, `name`, `validateTrigger` properties for Form, added `finish`, `finishFailed` events, and added `scrollToField` method.
- Form.Item adds `validateFirst`, `validateTrigger`, and discards the `prop` attribute, and replaces it with `name`.
- The nested field path uses an array. In the past version, we used. To represent the nested path (such as user.name to represent {user: {name:''} }). However, in some back-end systems, the variable name will also carry .. This causes users to need additional codes for conversion. Therefore, in the new version, nested paths are represented by arrays to avoid wrong handling behaviors (such as ['user','name']).
- validateFields no longer supports callback. validateFields will return a Promise object, so you can perform corresponding error handling through async/await or then/catch. It is no longer necessary to determine whether errors is empty:

```js
// v1
// eslint-disable-next-line no-undef,no-unused-vars
validateFields((err, value) => {
  if (!err) {
    // Do something with value
  }
});
```

Change to

```js
// v2
// eslint-disable-next-line no-undef,no-unused-vars
validateFields().then(values ​​=> {
  // Do something with value
});
```

## 1.x

Visit [GitHub](https://github.com/vueComponent/ant-design-vue/blob/1.x/CHANGELOG.en-US.md) to read change logs from `0.x` to `1.x`.<|MERGE_RESOLUTION|>--- conflicted
+++ resolved
@@ -10,7 +10,6 @@
 
 ---
 
-<<<<<<< HEAD
 ## 3.3.0-beta.2
 
 `2022-07-02`
@@ -50,7 +49,7 @@
   - 🐞 修复 Upload `prefixCls` 对列表不生效的问题。
   - 💄 优化 Upload 操作按钮的样式细节。
 - 🐞 修复 Switch 在暗黑主题下关闭时的颜色问题。
-=======
+
 ## 3.2.10
 
 `2022-07-07`
@@ -59,7 +58,6 @@
 - 🐞 Fix the problem that the popup layer is directly closed when the Menu component hovers quickly [36df58](https://github.com/vueComponent/ant-design-vue/commit/36df585acf9a7d53c8b50be2ab240f54588a3b20)
 - 🐞 Fix Input autosize type error [#5766](https://github.com/vueComponent/ant-design-vue/issues/5766)
 - 🐞 Fix Table ellipsis tilte not working under fixed [#5755](https://github.com/vueComponent/ant-design-vue/issues/5755)
->>>>>>> 333c48c6
 
 ## 3.2.9
 
