--- conflicted
+++ resolved
@@ -10,7 +10,6 @@
 
 ---
 
-<<<<<<< HEAD
 ## 3.3.0-beta.2
 
 `2022-07-02`
@@ -50,7 +49,7 @@
   - 🐞 修复 Upload `prefixCls` 对列表不生效的问题。
   - 💄 优化 Upload 操作按钮的样式细节。
 - 🐞 修复 Switch 在暗黑主题下关闭时的颜色问题。
-=======
+
 ## 3.2.11
 
 `2022-08-08`
@@ -60,7 +59,6 @@
 - 🐞 Fix the problem that the package size increases when the icon is introduced [#5822](https://github.com/vueComponent/ant-design-vue/issues/5822)
 - 🐞 Fix `Select` custom field, no auto-focus selected node issue [#5843](https://github.com/vueComponent/ant-design-vue/issues/5843)
 - 🐞 Fix `InputNumber` size=large, the style is not aligned [#5853](https://github.com/vueComponent/ant-design-vue/issues/5853)
->>>>>>> fa53e89e
 
 ## 3.2.10
 
