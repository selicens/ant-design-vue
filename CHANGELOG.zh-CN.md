--- conflicted
+++ resolved
@@ -10,7 +10,6 @@
 
 ---
 
-<<<<<<< HEAD
 ## 3.3.0-beta.3
 
 `2022-08-11`
@@ -57,7 +56,7 @@
   - 🐞 修复 Upload `prefixCls` 对列表不生效的问题。
   - 💄 优化 Upload 操作按钮的样式细节。
 - 🐞 修复 Switch 在暗黑主题下关闭时的颜色问题。
-=======
+
 ## 3.2.15
 
 `2022-11-10`
@@ -94,7 +93,6 @@
 - 🌟 Typography 复制按钮阻止冒泡 [##5746](https://github.com/vueComponent/ant-design-vue/issues/5746)
 - 🐞 修复 table 合并列滚动阴影遮挡问题 [#5786](https://github.com/vueComponent/ant-design-vue/issues/5786)
 - 🐞 修复 css var 和 ConfigProvider 变量不一致问题 [#5929](https://github.com/vueComponent/ant-design-vue/issues/5929)
->>>>>>> 0fd3d302
 
 ## 3.2.11
 
