--- conflicted
+++ resolved
@@ -10,7 +10,6 @@
 
 ---
 
-<<<<<<< HEAD
 ## 3.3.0-beta.3
 
 `2022-08-11`
@@ -57,7 +56,7 @@
   - 🐞 修复 Upload `prefixCls` 对列表不生效的问题。
   - 💄 优化 Upload 操作按钮的样式细节。
 - 🐞 修复 Switch 在暗黑主题下关闭时的颜色问题。
-=======
+
 ## 3.2.20
 
 `2023-04-27`
@@ -82,7 +81,6 @@
 - 🌟 Button 新增 focus、blur 方法 [#6483](https://github.com/vueComponent/ant-design-vue/issues/6483)
 - 🐞 修复 Select 选中后导致容器高度变化问题 [#6467](https://github.com/vueComponent/ant-design-vue/issues/6467)
 - 🐞 修复 Form name 未生效问题 [#6460](https://github.com/vueComponent/ant-design-vue/issues/6460)
->>>>>>> 019b539f
 
 ## 3.2.17
 
