--- conflicted
+++ resolved
@@ -1,11 +1,7 @@
 {
   "presets": ["env"],
-<<<<<<< HEAD
-  "plugins": ["transform-vue-jsx", "transform-object-rest-spread"]
-=======
   "plugins": [
     "transform-vue-jsx",
     "transform-object-rest-spread"
   ]
->>>>>>> 22f428c2
 }